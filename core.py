--- conflicted
+++ resolved
@@ -2202,10 +2202,7 @@
                             )
                             lib_metrics = cursor.fetchall()
                             cursor.execute(
-<<<<<<< HEAD
-                                "SELECT id, metric_name FROM preset_exercise_metrics WHERE section_exercise_id = ? AND deleted = 0",
-                                (ex_id,),
-=======
+
                                 "SELECT 1 FROM preset_exercise_metrics WHERE section_exercise_id = ? AND metric_name = ? AND deleted = 0",
                                 (ex_id, mt_name),
                             )
@@ -2225,7 +2222,6 @@
                                     mpos,
                                     mt_id,
                                 ),
->>>>>>> f00adcee
                             )
                             existing_metrics = {name: mid for mid, name in cursor.fetchall()}
                             for (
