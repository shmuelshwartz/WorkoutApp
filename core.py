import sqlite3
from pathlib import Path
import time
import re
import copy
import json

# Number of sets each exercise defaults to when starting a workout
DEFAULT_SETS_PER_EXERCISE = 3

# Default rest duration between sets in seconds
DEFAULT_REST_DURATION = 120

# Default path to the bundled SQLite database
DEFAULT_DB_PATH = Path(__file__).resolve().parent / "data" / "workout.db"

# Will hold preset data loaded from the database. Each item is a dict with
#   {'name': <preset name>,
#    'exercises': [{'name': <exercise name>, 'sets': <number_of_sets>}, ...]}
WORKOUT_PRESETS = []

# Map legacy session-level input_timing values to the canonical
# values expected by the ``preset_preset_metrics`` table.
_TIMING_TO_DB = {
    "pre_session": "pre_workout",
    "post_session": "post_workout",
}
_TIMING_FROM_DB = {v: k for k, v in _TIMING_TO_DB.items()}


def _to_db_timing(value: str | None) -> str | None:
    """Return canonical timing value for database writes."""

    if value is None:
        return None
    return _TIMING_TO_DB.get(value, value)


def _from_db_timing(value: str | None) -> str | None:
    """Return UI-friendly timing value from the database."""

    if value is None:
        return None
    return _TIMING_FROM_DB.get(value, value)


def load_workout_presets(db_path: Path = DEFAULT_DB_PATH):
    """Load workout presets from the SQLite database into WORKOUT_PRESETS."""
    global WORKOUT_PRESETS

    conn = sqlite3.connect(str(db_path))
    cursor = conn.cursor()
    cursor.execute(
        "SELECT id, name FROM preset_presets WHERE deleted = 0 ORDER BY id"
    )
    presets = []
    for preset_id, preset_name in cursor.fetchall():
        cursor.execute(
            """
            SELECT se.exercise_name, se.number_of_sets, se.rest_time
            FROM preset_preset_sections s
            JOIN preset_section_exercises se ON se.section_id = s.id
            WHERE s.preset_id = ? AND s.deleted = 0 AND se.deleted = 0
            ORDER BY s.position, se.position
            """,
            (preset_id,),
        )
        exercises = [
            {"name": row[0], "sets": row[1], "rest": row[2]}
            for row in cursor.fetchall()
        ]
        presets.append({"name": preset_name, "exercises": exercises})
    conn.close()
    WORKOUT_PRESETS = presets
    return presets


def get_all_exercises(
    db_path: Path = DEFAULT_DB_PATH,
    *,
    include_user_created: bool = False,
) -> list:
    """Return a list of all exercise names.

    If ``include_user_created`` is ``True`` the returned list will contain
    ``(name, is_user_created)`` tuples instead of just names.
    """

    conn = sqlite3.connect(str(db_path))
    cursor = conn.cursor()
    if include_user_created:
        cursor.execute(
            "SELECT name, is_user_created FROM library_exercises WHERE deleted = 0 ORDER BY is_user_created, name"
        )
        rows = cursor.fetchall()
        exercises = [(name, bool(flag)) for name, flag in rows]
    else:
        cursor.execute(
            "SELECT name FROM library_exercises WHERE deleted = 0 ORDER BY name"
        )
        exercises = [row[0] for row in cursor.fetchall()]
    conn.close()
    return exercises


def get_exercise_details(
    exercise_name: str,
    db_path: Path = DEFAULT_DB_PATH,
    is_user_created: bool | None = None,
) -> dict | None:
    """Return details for ``exercise_name``.

    If ``is_user_created`` is ``None`` (the default), the user-created
    copy will be preferred when both predefined and user-defined versions
    exist.  Otherwise the requested variant will be fetched.

    Returns ``None`` if the exercise does not exist.
    """

    conn = sqlite3.connect(str(db_path))
    cursor = conn.cursor()
    if is_user_created is None:
        cursor.execute(
            "SELECT name, description, is_user_created"
            " FROM library_exercises WHERE name = ? AND deleted = 0"
            " ORDER BY is_user_created DESC LIMIT 1",
            (exercise_name,),
        )
    else:
        cursor.execute(
            "SELECT name, description, is_user_created"
            " FROM library_exercises WHERE name = ? AND is_user_created = ? AND deleted = 0",
            (exercise_name, int(is_user_created)),
        )
    row = cursor.fetchone()
    conn.close()
    if not row:
        return None
    name, description, user_flag = row
    return {
        "name": name,
        "description": description or "",
        "is_user_created": bool(user_flag),
    }


def get_metrics_for_exercise(
    exercise_name: str,
    db_path: Path = DEFAULT_DB_PATH,
    preset_name: str | None = None,
    is_user_created: bool | None = None,
) -> list:
    """Return metric definitions for ``exercise_name``.

    Each item in the returned list is a dictionary with ``name`` and ``type``
    keys. ``values`` will contain any allowed values for ``enum`` metrics.
    """

    conn = sqlite3.connect(str(db_path))
    cursor = conn.cursor()

    if is_user_created is None:
        cursor.execute(
            "SELECT id FROM library_exercises WHERE name = ? AND deleted = 0 ORDER BY is_user_created DESC LIMIT 1",
            (exercise_name,),
        )
    else:
        cursor.execute(
            "SELECT id FROM library_exercises WHERE name = ? AND is_user_created = ? AND deleted = 0",
            (exercise_name, int(is_user_created)),
        )
    row = cursor.fetchone()
    if not row:
        conn.close()
        return []
    exercise_id = row[0]

    cursor.execute(
        """
        SELECT mt.id,
               mt.name,
               COALESCE(em.type, mt.type),
               COALESCE(em.input_timing, mt.input_timing),
               COALESCE(em.is_required, mt.is_required),
               COALESCE(em.scope, mt.scope),
               COALESCE(em.enum_values_json, mt.enum_values_json),
               mt.description
        FROM library_exercise_metrics em
        JOIN library_metric_types mt ON mt.id = em.metric_type_id
        WHERE em.exercise_id = ? AND em.deleted = 0 AND mt.deleted = 0
        ORDER BY em.id
        """,
        (exercise_id,),
    )

    metrics = []
    for (
        metric_id,
        name,
        mtype,
        input_timing,
        is_required,
        scope,
        enum_json,
        description,
    ) in cursor.fetchall():
        values = []
        if mtype == "enum" and enum_json:
            try:
                values = json.loads(enum_json)
            except Exception:
                values = []
        metrics.append(
            {
                "name": name,
                "type": mtype,
                "input_timing": input_timing,
                "is_required": bool(is_required),
                "scope": scope,
                "description": description,
                "values": values,
            }
        )

    # Apply overrides for a specific preset if requested
    if preset_name:
        cursor.execute(
            """
            SELECT sem.metric_name, sem.input_timing, sem.is_required, sem.scope
            FROM preset_exercise_metrics sem
            JOIN preset_section_exercises se ON sem.section_exercise_id = se.id
            JOIN preset_preset_sections s ON se.section_id = s.id
            JOIN preset_presets p ON s.preset_id = p.id
            WHERE p.name = ? AND se.exercise_name = ?
              AND sem.deleted = 0 AND se.deleted = 0 AND s.deleted = 0 AND p.deleted = 0
            """,
            (preset_name, exercise_name),
        )
        overrides = {
            name: {
                "input_timing": input_timing,
                "is_required": bool(is_required),
                "scope": scope,
            }
            for name, input_timing, is_required, scope in cursor.fetchall()
        }
        for m in metrics:
            if m["name"] in overrides:
                m.update(overrides[m["name"]])

    conn.close()
    return metrics


def get_all_metric_types(
    db_path: Path = DEFAULT_DB_PATH,
    *,
    include_user_created: bool = False,
) -> list:
    """Return all metric type definitions from the database.

    If ``include_user_created`` is ``True`` the returned dictionaries include an
    ``is_user_created`` flag.
    """

    conn = sqlite3.connect(str(db_path))
    cursor = conn.cursor()
    if include_user_created:
        cursor.execute(
            """
            SELECT name, type, input_timing,
                   is_required, scope, description, is_user_created,
                   enum_values_json
            FROM library_metric_types
            WHERE deleted = 0
            ORDER BY id
            """
        )
        metric_types = [
            {
                "name": name,
                "type": mtype,
                "input_timing": input_timing,
                "is_required": bool(is_required),
                "scope": scope,
                "description": description,
                "is_user_created": bool(flag),
                "enum_values_json": enum_json,
            }
            for (
                name,
                mtype,
                input_timing,
                is_required,
                scope,
                description,
                flag,
                enum_json,
            ) in cursor.fetchall()
        ]
    else:
        cursor.execute(
            """
            SELECT name, type, input_timing,
                   is_required, scope, description, enum_values_json
            FROM library_metric_types
            WHERE deleted = 0
            ORDER BY id
            """
        )
        metric_types = [
            {
                "name": name,
                "type": mtype,
                "input_timing": input_timing,
                "is_required": bool(is_required),
                "scope": scope,
                "description": description,
                "enum_values_json": enum_json,
            }
            for (
                name,
                mtype,
                input_timing,
                is_required,
                scope,
                description,
                enum_json,
            ) in cursor.fetchall()
        ]
    conn.close()
    return metric_types


def get_metric_type_schema(
    db_path: Path = DEFAULT_DB_PATH,
) -> list:
    """Return column definitions for the ``library_metric_types`` table.

    Each item is a dictionary with ``name`` and optional ``options`` keys. The
    ``options`` list will contain allowed values if the column has a CHECK
    constraint enumerating them.
    """

    conn = sqlite3.connect(str(db_path))
    cursor = conn.cursor()
    cursor.execute(
        "SELECT sql FROM sqlite_master WHERE type='table' AND name='library_metric_types'"
    )
    row = cursor.fetchone()
    conn.close()
    if not row:
        return []

    create_sql = row[0]
    fields = []
    for line in create_sql.splitlines():
        line = line.strip().lstrip(",").rstrip(",").strip()
        if (
            not line
            or line.startswith("CREATE TABLE")
            or line.startswith("PRIMARY KEY")
            or line.startswith("'")
        ):
            continue
        m = re.match(r'"?(\w+)"?', line)
        if not m:
            continue
        name = m.group(1)
        if name in {"id", "is_user_created", "deleted"}:
            continue
        fields.append({"name": name})

    for field in fields:
        chk = re.search(
            rf'{field["name"]}[^,]*CHECK\(.*?{field["name"]}.*?IN \(([^)]*)\)\)',
            create_sql,
            re.DOTALL,
        )
        if chk:
            opts = [opt.strip().strip("'\"") for opt in chk.group(1).split(",")]
            field["options"] = opts
    return fields


def is_metric_type_user_created(
    metric_type_name: str,
    db_path: Path = DEFAULT_DB_PATH,
) -> bool:
    """Return ``True`` if ``metric_type_name`` is marked as user created."""

    conn = sqlite3.connect(str(db_path))
    cursor = conn.cursor()
    cursor.execute(
        "SELECT is_user_created FROM library_metric_types WHERE name = ?",
        (metric_type_name,),
    )
    row = cursor.fetchone()
    conn.close()
    return bool(row[0]) if row else False


def add_metric_type(
    name: str,
    mtype: str,
    input_timing: str,
    scope: str,
    description: str = "",
    is_required: bool = False,
    enum_values: list[str] | None = None,
    db_path: Path = DEFAULT_DB_PATH,
) -> int:
    """Insert a new metric type and return its ID."""

    conn = sqlite3.connect(str(db_path))
    cursor = conn.cursor()
    cursor.execute(
        """
        INSERT INTO library_metric_types
            (name, type, input_timing,
             is_required, scope, description, is_user_created,
             enum_values_json)
        VALUES (?, ?, ?, ?, ?, ?, 1, ?)
        """,
        (
            name,
            mtype,
            input_timing,
            int(is_required),
            scope,
            description,
            json.dumps(enum_values) if enum_values is not None else None,
        ),
    )
    metric_id = cursor.lastrowid
    conn.commit()
    conn.close()
    return metric_id


def add_metric_to_exercise(
    exercise_name: str,
    metric_type_name: str,
    db_path: Path = DEFAULT_DB_PATH,
) -> None:
    """Associate an existing metric type with an exercise."""

    conn = sqlite3.connect(str(db_path))
    cursor = conn.cursor()
    cursor.execute(
        "SELECT id FROM library_exercises WHERE name = ? AND deleted = 0",
        (exercise_name,),
    )
    row = cursor.fetchone()
    if not row:
        conn.close()
        raise ValueError(f"Exercise '{exercise_name}' not found")
    exercise_id = row[0]

    cursor.execute(
        "SELECT id FROM library_metric_types WHERE name = ? AND deleted = 0",
        (metric_type_name,),
    )
    row = cursor.fetchone()
    if not row:
        conn.close()
        raise ValueError(f"Metric type '{metric_type_name}' not found")
    metric_id = row[0]

    cursor.execute(
        "SELECT 1 FROM library_exercise_metrics WHERE exercise_id = ? AND metric_type_id = ? AND deleted = 0",
        (exercise_id, metric_id),
    )
    if cursor.fetchone() is None:
        cursor.execute(
            "INSERT INTO library_exercise_metrics (exercise_id, metric_type_id) VALUES (?, ?)",
            (exercise_id, metric_id),
        )
        conn.commit()
    conn.close()


def remove_metric_from_exercise(
    exercise_name: str,
    metric_type_name: str,
    db_path: Path = DEFAULT_DB_PATH,
) -> None:
    """Remove a metric association from an exercise."""

    conn = sqlite3.connect(str(db_path))
    cursor = conn.cursor()
    cursor.execute(
        "SELECT id FROM library_exercises WHERE name = ? AND deleted = 0",
        (exercise_name,),
    )
    row = cursor.fetchone()
    if not row:
        conn.close()
        raise ValueError(f"Exercise '{exercise_name}' not found")
    exercise_id = row[0]

    cursor.execute(
        "SELECT id FROM library_metric_types WHERE name = ? AND deleted = 0",
        (metric_type_name,),
    )
    row = cursor.fetchone()
    if not row:
        conn.close()
        raise ValueError(f"Metric type '{metric_type_name}' not found")
    metric_id = row[0]

    cursor.execute(
        "UPDATE library_exercise_metrics SET deleted = 1 WHERE exercise_id = ? AND metric_type_id = ?",
        (exercise_id, metric_id),
    )
    conn.commit()
    conn.close()


def update_metric_type(
    metric_type_name: str,
    *,
    mtype: str | None = None,
    input_timing: str | None = None,
    scope: str | None = None,
    description: str | None = None,
    is_required: bool | None = None,
    enum_values: list[str] | None = None,
    is_user_created: bool | None = None,
    db_path: Path = DEFAULT_DB_PATH,
) -> None:
    """Update fields of a metric type identified by ``metric_type_name``."""

    conn = sqlite3.connect(str(db_path))
    cursor = conn.cursor()
    if is_user_created is None:
        cursor.execute(
            "SELECT id FROM library_metric_types WHERE name = ? AND deleted = 0 ORDER BY is_user_created DESC LIMIT 1",
            (metric_type_name,),
        )
    else:
        cursor.execute(
            "SELECT id FROM library_metric_types WHERE name = ? AND is_user_created = ? AND deleted = 0",
            (metric_type_name, int(is_user_created)),
        )
    row = cursor.fetchone()
    if not row:
        conn.close()
        raise ValueError(f"Metric type '{metric_type_name}' not found")
    metric_id = row[0]
    updates = []
    params: list = []
    if mtype is not None:
        updates.append("type = ?")
        params.append(mtype)
    if input_timing is not None:
        updates.append("input_timing = ?")
        params.append(input_timing)
    if is_required is not None:
        updates.append("is_required = ?")
        params.append(int(is_required))
    if scope is not None:
        updates.append("scope = ?")
        params.append(scope)
    if description is not None:
        updates.append("description = ?")
        params.append(description)
    if enum_values is not None:
        updates.append("enum_values_json = ?")
        params.append(json.dumps(enum_values))
    if updates:
        params.append(metric_id)
        cursor.execute(
            f"UPDATE library_metric_types SET {', '.join(updates)} WHERE id = ?",
            params,
        )
        conn.commit()
    conn.close()


def set_section_exercise_metric_override(
    preset_name: str,
    section_index: int,
    exercise_name: str,
    metric_type_name: str,
    *,
    input_timing: str,
    is_required: bool = False,
    scope: str = "set",
    enum_values: list[str] | None = None,
    db_path: Path = DEFAULT_DB_PATH,
) -> None:
    """Apply an override for ``metric_type_name`` for a specific exercise in a preset."""

    conn = sqlite3.connect(str(db_path))
    cursor = conn.cursor()

    cursor.execute(
        "SELECT id FROM preset_presets WHERE name = ? AND deleted = 0", (preset_name,)
    )
    row = cursor.fetchone()
    if not row:
        conn.close()
        raise ValueError(f"Preset '{preset_name}' not found")
    preset_id = row[0]

    cursor.execute(
        "SELECT id FROM preset_preset_sections WHERE preset_id = ? AND deleted = 0 ORDER BY position",
        (preset_id,),
    )
    sections = cursor.fetchall()
    if section_index < 0 or section_index >= len(sections):
        conn.close()
        raise IndexError("Section index out of range")
    section_id = sections[section_index][0]

    cursor.execute(
        "SELECT id, type FROM library_metric_types WHERE name = ? AND deleted = 0",
        (metric_type_name,),
    )
    row = cursor.fetchone()
    if not row:
        conn.close()
        raise ValueError(f"Metric '{metric_type_name}' not found")
    metric_type_id, def_type = row

    cursor.execute(
        """SELECT id FROM preset_section_exercises WHERE section_id = ? AND exercise_name = ? AND deleted = 0 ORDER BY position LIMIT 1""",
        (section_id, exercise_name),
    )
    row = cursor.fetchone()
    if not row:
        conn.close()
        raise ValueError("Exercise not part of section")
    se_id = row[0]

    cursor.execute(
        "SELECT id FROM preset_exercise_metrics WHERE section_exercise_id = ? AND metric_name = ? AND deleted = 0",
        (se_id, metric_type_name),
    )
    row = cursor.fetchone()
    if row:
        updates = ["input_timing = ?", "is_required = ?", "scope = ?"]
        params = [input_timing, int(is_required), scope]
        if enum_values is not None:
            updates.append("enum_values_json = ?")
            params.append(json.dumps(enum_values))
        params.append(row[0])
        cursor.execute(
            f"UPDATE preset_exercise_metrics SET {', '.join(updates)} WHERE id = ?",
            params,
        )
    else:
        cursor.execute(
            """
            INSERT INTO preset_exercise_metrics
                (section_exercise_id, metric_name, type, input_timing, is_required, scope, enum_values_json, library_metric_type_id)
            VALUES (?, ?, ?, ?, ?, ?, ?, ?)
            """,
            (
                se_id,
                metric_type_name,
                def_type,
                input_timing,
                int(is_required),
                scope,
                json.dumps(enum_values) if enum_values is not None else None,
                metric_type_id,
            ),
        )
    conn.commit()
    conn.close()


def set_exercise_metric_override(
    exercise_name: str,
    metric_type_name: str,
    *,
    is_user_created: bool | None = None,
    mtype: str | None = None,
    input_timing: str | None = None,
    is_required: bool | None = None,
    scope: str | None = None,
    enum_values: list[str] | None = None,
    db_path: Path = DEFAULT_DB_PATH,
) -> None:
    """Apply an override for ``metric_type_name`` for a specific exercise.

    ``is_user_created`` selects between predefined and user-created copies of
    the exercise.  If ``None`` (the default), the user-created variant will be
    chosen when it exists.
    """

    conn = sqlite3.connect(str(db_path))
    cursor = conn.cursor()

    if is_user_created is None:
        cursor.execute(
            "SELECT id FROM library_exercises WHERE name = ? AND deleted = 0 ORDER BY is_user_created DESC LIMIT 1",
            (exercise_name,),
        )
    else:
        cursor.execute(
            "SELECT id FROM library_exercises WHERE name = ? AND is_user_created = ? AND deleted = 0",
            (exercise_name, int(is_user_created)),
        )
    row = cursor.fetchone()
    if not row:
        conn.close()
        raise ValueError(f"Exercise '{exercise_name}' not found")
    exercise_id = row[0]

    cursor.execute(
        "SELECT id FROM library_metric_types WHERE name = ? AND deleted = 0",
        (metric_type_name,),
    )
    row = cursor.fetchone()
    if not row:
        conn.close()
        raise ValueError(f"Metric '{metric_type_name}' not found")
    metric_type_id = row[0]

    cursor.execute(
        "SELECT id FROM library_exercise_metrics WHERE exercise_id = ? AND metric_type_id = ? AND deleted = 0",
        (exercise_id, metric_type_id),
    )
    row = cursor.fetchone()
    if not row:
        conn.close()
        raise ValueError("Exercise is not associated with the metric")
    em_id = row[0]

    updates = []
    params: list = []
    if mtype is not None:
        updates.append("type = ?")
        params.append(mtype)
    if input_timing is not None:
        updates.append("input_timing = ?")
        params.append(input_timing)
    if is_required is not None:
        updates.append("is_required = ?")
        params.append(int(is_required))
    if scope is not None:
        updates.append("scope = ?")
        params.append(scope)
    if enum_values is not None:
        updates.append("enum_values_json = ?")
        params.append(json.dumps(enum_values))

    if not updates:
        cursor.execute(
            """
            UPDATE library_exercise_metrics
               SET type = NULL,
                   input_timing = NULL,
                   is_required = NULL,
                   scope = NULL,
                   enum_values_json = NULL
             WHERE id = ?
            """,
            (em_id,),
        )
    else:
        params.append(em_id)
        cursor.execute(
            f"UPDATE library_exercise_metrics SET {', '.join(updates)} WHERE id = ?",
            params,
        )
    conn.commit()
    conn.close()


class WorkoutSession:
    """In-memory representation of a workout session.

    The session loads the selected preset from the database when it is
    created.  While the workout is running it manages state in memory and
    never writes to the database.  It may read additional information from
    the database if needed but will not modify any tables until the workout
    is finished, at which point the completed session is saved.
    """

    def __init__(
        self,
        preset_name: str,
        db_path: Path = DEFAULT_DB_PATH,
        rest_duration: int = DEFAULT_REST_DURATION,
    ):
        """Load ``preset_name`` from ``db_path`` and prepare the session."""

        self.preset_name = preset_name
        presets = load_workout_presets(db_path)
        preset = next((p for p in presets if p["name"] == preset_name), None)
        if not preset:
            raise ValueError(f"Preset '{preset_name}' not found")

        self.exercises = [
            {
                "name": ex["name"],
                "sets": ex.get("sets", DEFAULT_SETS_PER_EXERCISE),
                "results": [],
            }
            for ex in preset["exercises"]
        ]

        self.current_exercise = 0
        self.current_set = 0
        self.start_time = time.time()
        self.end_time = None

        self.rest_duration = rest_duration
        self.last_set_time = self.start_time
        self.rest_target_time = self.last_set_time + self.rest_duration

    def mark_set_completed(self) -> None:
        """Record the completion time for the current set."""
        self.last_set_time = time.time()
        self.rest_target_time = self.last_set_time + self.rest_duration

    def next_exercise_name(self):
        if self.current_exercise < len(self.exercises):
            return self.exercises[self.current_exercise]["name"]
        return ""

    def next_exercise_display(self):
        if self.current_exercise < len(self.exercises):
            ex = self.exercises[self.current_exercise]
            return f"{ex['name']} set {self.current_set + 1} of {ex['sets']}"
        return ""

    def upcoming_exercise_name(self):
        """Return the exercise name for the next set to be performed."""
        if self.current_exercise >= len(self.exercises):
            return ""
        ex_idx = self.current_exercise
        set_idx = self.current_set + 1
        if set_idx >= self.exercises[ex_idx]["sets"]:
            ex_idx += 1
            set_idx = 0
        if ex_idx < len(self.exercises):
            return self.exercises[ex_idx]["name"]
        return ""

    def upcoming_exercise_display(self):
        """Return display string for the next set to be performed."""
        if self.current_exercise >= len(self.exercises):
            return ""
        ex_idx = self.current_exercise
        set_idx = self.current_set + 1
        if set_idx >= self.exercises[ex_idx]["sets"]:
            ex_idx += 1
            set_idx = 0
        if ex_idx < len(self.exercises):
            ex = self.exercises[ex_idx]
            return f"{ex['name']} set {set_idx + 1} of {ex['sets']}"
        return ""

    def record_metrics(self, metrics):
        if self.current_exercise >= len(self.exercises):
            if self.end_time is None:
                self.end_time = time.time()
            return True

        ex = self.exercises[self.current_exercise]
        ex["results"].append(metrics)
        self.current_set += 1

        if self.current_set >= ex["sets"]:
            self.current_set = 0
            self.current_exercise += 1

        if self.current_exercise >= len(self.exercises):
            self.end_time = time.time()
            return True

        return False

    def adjust_rest_timer(self, seconds: int) -> None:
        """Adjust the target time for the current rest period."""
        now = time.time()
        if self.rest_target_time <= now:
            self.rest_target_time = now
        self.rest_target_time += seconds
        if self.rest_target_time <= now:
            self.rest_target_time = now

    def rest_remaining(self) -> float:
        """Return seconds remaining in the current rest period."""
        return max(0.0, self.rest_target_time - time.time())

    def summary(self) -> str:
        """Return a formatted text summary of the session."""

        end_time = self.end_time or time.time()
        lines = [f"Workout: {self.preset_name}"]
        start = time.strftime("%Y-%m-%d %H:%M:%S", time.localtime(self.start_time))
        end = time.strftime("%Y-%m-%d %H:%M:%S", time.localtime(end_time))
        dur = int(end_time - self.start_time)
        m, s = divmod(dur, 60)
        lines.append(f"Start: {start}")
        lines.append(f"End:   {end}")
        lines.append(f"Duration: {m}m {s}s")
        for ex in self.exercises:
            lines.append(f"\n{ex['name']}")
            for idx, metrics in enumerate(ex["results"], 1):
                metrics_text = ", ".join(f"{k}: {v}" for k, v in metrics.items())
                lines.append(f"  Set {idx}: {metrics_text}")
        return "\n".join(lines)


class Exercise:
    """Editable exercise loaded from the database.

    This is a lightweight helper used by the ``EditExerciseScreen``.  It
    mirrors the details stored in the database and keeps all modifications
    in memory.  The database is updated only when the caller explicitly
    chooses to persist the changes.
    """

    def __init__(
        self,
        name: str = "",
        *,
        db_path: Path = DEFAULT_DB_PATH,
        is_user_created: bool | None = None,
    ) -> None:
        self.db_path = Path(db_path)
        self.name: str = name
        self.description: str = ""
        self.metrics: list[dict] = []
        self.is_user_created: bool = True
        self._original: dict | None = None

        if name:
            self.load(name, is_user_created=is_user_created)
        else:
            self._original = self.to_dict()

    def load(self, name: str, *, is_user_created: bool | None = None) -> None:
        """Load ``name`` from ``db_path`` into this object."""

        details = get_exercise_details(name, self.db_path, is_user_created)
        if details:
            self.name = details.get("name", name)
            self.description = details.get("description", "")
            self.is_user_created = details.get("is_user_created", True)
        else:
            self.is_user_created = (
                bool(is_user_created) if is_user_created is not None else True
            )
        self.metrics = get_metrics_for_exercise(
            name,
            db_path=self.db_path,
            is_user_created=(
                details.get("is_user_created") if details else is_user_created
            ),
        )
        self._original = self.to_dict()

    # ------------------------------------------------------------------
    # Modification helpers.  These operate only on the in-memory object
    # until the exercise is explicitly saved back to the database.
    # ------------------------------------------------------------------
    def add_metric(self, metric: dict) -> None:
        """Append ``metric`` to the metrics list."""

        self.metrics.append(metric)

    def remove_metric(self, metric_name: str) -> None:
        """Remove metric with ``metric_name`` if present."""

        self.metrics = [m for m in self.metrics if m.get("name") != metric_name]

    def update_metric(self, metric_name: str, **updates) -> None:
        """Update metric named ``metric_name`` with ``updates``."""

        for metric in self.metrics:
            if metric.get("name") == metric_name:
                metric.update(updates)
                break

    def to_dict(self) -> dict:
        """Return a ``dict`` representation of the exercise."""

        return {
            "name": self.name,
            "description": self.description,
            "metrics": [m.copy() for m in self.metrics],
        }

    def is_modified(self) -> bool:
        """Return ``True`` if the exercise differs from its original state."""

        return self._original != self.to_dict()

    def mark_saved(self) -> None:
        """Reset the original state to the current data."""

        self._original = self.to_dict()

    def had_metric(self, metric_name: str) -> bool:
        """Return ``True`` if ``metric_name`` existed when loaded."""

        if not self._original:
            return False
        for m in self._original.get("metrics", []):
            if m.get("name") == metric_name:
                return True
        return False


def save_exercise(exercise: Exercise) -> None:
    """Persist ``exercise`` to the database as a user-defined copy."""

    db_path = exercise.db_path
    conn = sqlite3.connect(str(db_path))
    cursor = conn.cursor()

    cursor.execute(
        "SELECT id FROM library_exercises WHERE name = ? AND is_user_created = 1 AND deleted = 0",
        (exercise.name,),
    )
    row = cursor.fetchone()
    if row:
        ex_id = row[0]
        cursor.execute(
            "UPDATE library_exercises SET description = ? WHERE id = ?",
            (exercise.description, ex_id),
        )
        cursor.execute(
            "UPDATE library_exercise_metrics SET deleted = 1 WHERE exercise_id = ?",
            (ex_id,),
        )
    else:
        cursor.execute(
            "INSERT INTO library_exercises (name, description, is_user_created) VALUES (?, ?, 1)",
            (exercise.name, exercise.description),
        )
        ex_id = cursor.lastrowid

    for position, m in enumerate(exercise.metrics):
        cursor.execute(
            "SELECT id, type FROM library_metric_types WHERE name = ?",
            (m["name"],),
        )
        mt_row = cursor.fetchone()
        if not mt_row:
            continue
<<<<<<< HEAD
        metric_id, def_type = mt_row
=======
        metric_id, m_type = mt_row
>>>>>>> 4dd7cb6a
        cursor.execute(
            "SELECT type, input_timing, is_required, scope FROM library_metric_types WHERE id = ?",
            (metric_id,),
        )
        default_row = cursor.fetchone()
<<<<<<< HEAD
        m_type = timing = req = scope_val = None
        if default_row:
            d_type, d_timing, d_req, d_scope = default_row
            if m.get("type") != d_type:
                m_type = m.get("type")
            if m.get("input_timing") != d_timing:
=======
        dtype = timing = req = scope_val = None
        if default_row:
            def_type, def_timing, def_req, def_scope = default_row
            if m.get("type") != def_type:
                dtype = m.get("type")
            if m.get("input_timing") != def_timing:
>>>>>>> 4dd7cb6a
                timing = m.get("input_timing")
            if bool(m.get("is_required")) != bool(d_req):
                req = int(m.get("is_required", False))
            if m.get("scope") != d_scope:
                scope_val = m.get("scope")

        cursor.execute(
            """INSERT INTO library_exercise_metrics
                (exercise_id, metric_type_id, position, type, input_timing, is_required, scope, enum_values_json)
                VALUES (?, ?, ?, ?, ?, ?, ?, ?)""",
            (
                ex_id,
                metric_id,
                position,
<<<<<<< HEAD
                m_type,
=======
                dtype,
>>>>>>> 4dd7cb6a
                timing,
                req,
                scope_val,
                (
<<<<<<< HEAD
                    json.dumps(m.get("values")) if m.get("values") and (m.get("type") or def_type) == "enum" else None
=======
                    json.dumps(m.get("values"))
                    if m.get("values") and m_type == "enum"
                    else None
>>>>>>> 4dd7cb6a
                ),
            ),
        )

    conn.commit()
    conn.close()

    exercise.is_user_created = True
    exercise.mark_saved()


def delete_exercise(
    name: str,
    db_path: Path = DEFAULT_DB_PATH,
    *,
    is_user_created: bool = True,
) -> bool:
    """Delete `name` from the exercises table.

    Only the variant matching `is_user_created` will be removed. The
    function returns `True` when a row was deleted.
    """

    conn = sqlite3.connect(str(db_path))
    cursor = conn.cursor()
    cursor.execute(
        "SELECT id FROM library_exercises WHERE name = ? AND is_user_created = ? AND deleted = 0",
        (name, int(is_user_created)),
    )
    row = cursor.fetchone()
    if not row:
        conn.close()
        return False

    ex_id = row[0]

    cursor.execute(
        "SELECT 1 FROM preset_section_exercises WHERE library_exercise_id = ? AND deleted = 0 LIMIT 1",
        (ex_id,),
    )
    if cursor.fetchone():
        conn.close()
        raise ValueError("Exercise is in use and cannot be deleted")

    cursor.execute(
        "UPDATE library_exercise_metrics SET deleted = 1 WHERE exercise_id = ?",
        (ex_id,),
    )
    cursor.execute(
        "UPDATE library_exercises SET deleted = 1 WHERE id = ?",
        (ex_id,),
    )
    conn.commit()
    conn.close()
    return True


def delete_metric_type(
    name: str,
    db_path: Path = DEFAULT_DB_PATH,
    *,
    is_user_created: bool = True,
) -> bool:
    """Delete ``name`` from the metric types table.

    Only the variant matching ``is_user_created`` will be removed. The
    function returns ``True`` when a row was deleted.  A ``ValueError`` is
    raised if the metric type is still referenced by any exercise or preset.
    """

    conn = sqlite3.connect(str(db_path))
    cursor = conn.cursor()
    cursor.execute(
        "SELECT id FROM library_metric_types WHERE name = ? AND is_user_created = ? AND deleted = 0",
        (name, int(is_user_created)),
    )
    row = cursor.fetchone()
    if not row:
        conn.close()
        return False

    mt_id = row[0]

    # Check if this metric type is referenced by any exercises or presets
    cursor.execute(
        "SELECT 1 FROM library_exercise_metrics WHERE metric_type_id = ? AND deleted = 0 LIMIT 1",
        (mt_id,),
    )
    if cursor.fetchone():
        conn.close()
        raise ValueError("Metric type is in use and cannot be deleted")

    cursor.execute(

        "SELECT 1 FROM preset_preset_metrics WHERE library_metric_type_id = ? AND deleted = 0 LIMIT 1",

        (mt_id,),
    )
    if cursor.fetchone():
        conn.close()
        raise ValueError("Metric type is in use and cannot be deleted")

    cursor.execute(
        "UPDATE library_metric_types SET deleted = 1 WHERE id = ?",
        (mt_id,),
    )
    conn.commit()
    conn.close()
    return True


class PresetEditor:
    """Helper for creating or editing workout presets in memory."""

    def __init__(
        self,
        preset_name: str | None = None,
        db_path: Path = DEFAULT_DB_PATH,
    ):
        """Create the editor and optionally load an existing preset."""

        self.db_path = Path(db_path)
        self.conn = sqlite3.connect(str(self.db_path))

        self.preset_name: str = preset_name or ""
        self.sections: list[dict] = []
        self.preset_metrics: list[dict] = []
        self._preset_id: int | None = None
        self._original: dict | None = None

        if preset_name:
            self.load(preset_name)
        else:
            self._load_required_metrics()
            self._original = self.to_dict()

    def _load_required_metrics(self) -> None:
        """Load required preset metric types into ``preset_metrics``."""
        cursor = self.conn.cursor()
        cursor.execute(
            """
<<<<<<< HEAD
            SELECT name, description, type, input_timing, is_required, scope, enum_values_json
=======
            SELECT name, description, type, input_timing,
                   is_required, scope, enum_values_json
>>>>>>> 4dd7cb6a
              FROM library_metric_types
             WHERE deleted = 0 AND is_required = 1
               AND scope IN ('preset', 'session')
            ORDER BY id
            """
        )
        for (
            name,
            desc,
            mtype,
            timing,
            req,
            scope,
            enum_json,
        ) in cursor.fetchall():
            values = []
            if mtype == "enum" and enum_json:
                try:
                    values = json.loads(enum_json)
                except Exception:
                    values = []
            self.preset_metrics.append(
                {
                    "name": name,
                    "type": mtype,
                    "input_timing": timing,
                    "is_required": bool(req),
                    "scope": scope,
                    "description": desc,
                    "values": values,
                    "value": None,
                }
            )

    def load(self, preset_name: str) -> None:
        """Load ``preset_name`` from the database into memory."""

        cursor = self.conn.cursor()
        cursor.execute(
            "SELECT id FROM preset_presets WHERE name = ? AND deleted = 0",
            (preset_name,),
        )
        row = cursor.fetchone()
        if not row:
            raise ValueError(f"Preset '{preset_name}' not found")

        preset_id = row[0]
        cursor.execute(
            "SELECT id, name FROM preset_preset_sections WHERE preset_id = ? AND deleted = 0 ORDER BY position",
            (preset_id,),
        )

        self.preset_name = preset_name
        self.sections.clear()
        self.preset_metrics.clear()

        for section_id, name in cursor.fetchall():
            cursor.execute(
                """
                SELECT id, exercise_name, number_of_sets, rest_time, library_exercise_id
                  FROM preset_section_exercises
                 WHERE section_id = ? AND deleted = 0
                 ORDER BY position
                """,
                (section_id,),
            )
            exercises = []
            for ex_id, ex_name, sets, rest, lib_id in cursor.fetchall():
                exercises.append(
                    {
                        "id": ex_id,
                        "name": ex_name,
                        "sets": sets,
                        "rest": rest,
                        "library_id": lib_id,
                    }
                )
            self.sections.append({"name": name, "exercises": exercises})

        cursor.execute(
            """
            SELECT mt.name, pm.value, pm.type,
                   pm.input_timing, pm.is_required, pm.scope,
                   pm.enum_values_json, mt.description
              FROM preset_preset_metrics pm
              JOIN library_metric_types mt ON mt.id = pm.library_metric_type_id
             WHERE pm.preset_id = ? AND pm.deleted = 0 AND mt.deleted = 0
             ORDER BY pm.position
            """,
            (preset_id,),
        )
        for (
            name,
            value,
            mtype,
            timing,
            req,
            scope,
            enum_json,
            desc,
        ) in cursor.fetchall():
            if mtype == "int":
                try:
                    value = int(value)
                except Exception:
                    value = 0
            elif mtype in ("float", "slider"):
                try:
                    value = float(value)
                except Exception:
                    value = 0.0
            values = []
            if mtype == "enum" and enum_json:
                try:
                    values = json.loads(enum_json)
                except Exception:
                    values = []
            self.preset_metrics.append(
                {
                    "name": name,
                    "type": mtype,
                    "input_timing": _from_db_timing(timing),
                    "is_required": bool(req),
                    "scope": scope,
                    "description": desc,
                    "values": values,
                    "value": value,
                }
            )

        self._preset_id = preset_id
        self._original = self.to_dict()

    def add_section(self, name: str = "Section") -> int:
        """Add a new section and return its index."""

        self.sections.append({"name": name, "exercises": []})
        return len(self.sections) - 1

    def remove_section(self, index: int) -> None:
        """Remove the section at ``index`` if it exists."""

        if 0 <= index < len(self.sections):
            self.sections.pop(index)

    def rename_section(self, index: int, name: str) -> None:
        """Rename the section at ``index`` to ``name``."""

        if index < 0 or index >= len(self.sections):
            raise IndexError("Section index out of range")
        self.sections[index]["name"] = name

    def add_exercise(
        self,
        section_index: int,
        exercise_name: str,
        sets: int = DEFAULT_SETS_PER_EXERCISE,
        rest: int = DEFAULT_REST_DURATION,
    ) -> dict:
        """Add an exercise to the specified section."""

        if section_index < 0 or section_index >= len(self.sections):
            raise IndexError("Section index out of range")

        cursor = self.conn.cursor()
        cursor.execute(
            "SELECT id FROM library_exercises WHERE name = ? AND deleted = 0 ORDER BY is_user_created DESC LIMIT 1",
            (exercise_name,),
        )
        row = cursor.fetchone()
        if row is None:
            raise ValueError(f"Exercise '{exercise_name}' does not exist")

        ex = {
            "id": None,
            "name": exercise_name,
            "sets": sets,
            "rest": rest,
            "library_id": row[0],
        }
        self.sections[section_index]["exercises"].append(ex)
        return ex

    def update_exercise(
        self,
        section_index: int,
        exercise_index: int,
        *,
        sets: int | None = None,
        rest: int | None = None,
    ) -> None:
        """Update sets or rest time for an exercise in the preset."""

        if (
            section_index < 0
            or section_index >= len(self.sections)
            or exercise_index < 0
            or exercise_index >= len(self.sections[section_index]["exercises"])
        ):
            raise IndexError("Exercise index out of range")

        exercise = self.sections[section_index]["exercises"][exercise_index]
        if sets is not None:
            exercise["sets"] = sets
        if rest is not None:
            exercise["rest"] = rest

    def remove_exercise(self, section_index: int, exercise_index: int) -> None:
        """Remove an exercise from ``section_index`` at ``exercise_index``."""

        if (
            section_index < 0
            or section_index >= len(self.sections)
            or exercise_index < 0
            or exercise_index >= len(self.sections[section_index]["exercises"])
        ):
            raise IndexError("Exercise index out of range")

        self.sections[section_index]["exercises"].pop(exercise_index)

    def move_exercise(self, section_index: int, old_index: int, new_index: int) -> None:
        """Move an exercise within a section to ``new_index``."""

        if (
            section_index < 0
            or section_index >= len(self.sections)
            or old_index < 0
            or old_index >= len(self.sections[section_index]["exercises"])
            or new_index < 0
            or new_index >= len(self.sections[section_index]["exercises"])
        ):
            raise IndexError("Exercise index out of range")

        exercises = self.sections[section_index]["exercises"]
        ex = exercises.pop(old_index)
        exercises.insert(new_index, ex)

    # ------------------------------------------------------------------
    # Preset metric helpers
    # ------------------------------------------------------------------
    def add_metric(self, metric_name: str, *, value=None) -> None:
        """Add a metric defined in ``library_metric_types`` by name."""

        cursor = self.conn.cursor()
        cursor.execute(
            """
            SELECT description, type, input_timing,
                   scope, is_required, enum_values_json
              FROM library_metric_types
             WHERE name = ? AND deleted = 0
            """,
            (metric_name,),
        )
        row = cursor.fetchone()
        if not row:
            raise ValueError(f"Metric '{metric_name}' not found")
        (
            desc,
            mtype,
            timing,
            scope,
            req,
            enum_json,
        ) = row
        values = []
        if mtype == "enum" and enum_json:
            try:
                values = json.loads(enum_json)
            except Exception:
                values = []
        self.preset_metrics.append(
            {
                "name": metric_name,
                "type": mtype,
                "input_timing": timing,
                "is_required": bool(req),
                "scope": scope,
                "description": desc,
                "values": values,
                "value": value,
            }
        )

    def remove_metric(self, metric_name: str) -> None:
        """Remove metric with ``metric_name`` if present."""

        self.preset_metrics = [m for m in self.preset_metrics if m.get("name") != metric_name]

    def update_metric(self, metric_name: str, **updates) -> None:
        """Update metric named ``metric_name`` with ``updates``."""

        for metric in self.preset_metrics:
            if metric.get("name") == metric_name:
                metric.update(updates)
                break

    def to_dict(self) -> dict:
        """Return the preset data as a dictionary."""

        result = {
            "name": self.preset_name,
            "sections": [],
            "preset_metrics": copy.deepcopy(self.preset_metrics),
        }
        for sec in self.sections:
            ex_list = []
            for ex in sec.get("exercises", []):
                ex_copy = {k: v for k, v in ex.items() if k not in {"id", "library_id"}}
                ex_list.append(copy.deepcopy(ex_copy))
            result["sections"].append({"name": sec.get("name"), "exercises": ex_list})
        return result

    def close(self) -> None:
        self.conn.close()

    # ------------------------------------------------------------------
    # Modification tracking helpers
    # ------------------------------------------------------------------
    def is_modified(self) -> bool:
        """Return ``True`` if the preset differs from the original state."""

        return self._original != self.to_dict()

    def mark_saved(self) -> None:
        """Record the current state as the saved state."""

        self._preset_id = self._preset_id  # keep mypy happy
        self._original = self.to_dict()

    # ------------------------------------------------------------------
    # Persistence
    # ------------------------------------------------------------------
    def save(self) -> None:
        """Write the current preset to the database."""

        if not self.preset_name.strip():
            raise ValueError("Preset name cannot be empty")

        cursor = self.conn.cursor()
        cursor.execute(
            "SELECT id FROM preset_presets WHERE name = ? AND deleted = 0",
            (self.preset_name,),
        )
        row = cursor.fetchone()
        if row and (self._preset_id is None or row[0] != self._preset_id):
            raise ValueError("A preset with that name already exists")

        if row:
            preset_id = row[0]
            self._preset_id = preset_id
            cursor.execute(
                "SELECT id FROM preset_preset_sections WHERE preset_id = ? AND deleted = 0 ORDER BY position",
                (preset_id,),
            )
            sec_ids = [r[0] for r in cursor.fetchall()]
            cursor.execute(
                "UPDATE preset_presets SET name = ? WHERE id = ?",
                (self.preset_name, preset_id),
            )
        else:
            cursor.execute(
                "INSERT INTO preset_presets (name) VALUES (?)",
                (self.preset_name,),
            )
            preset_id = cursor.lastrowid
            self._preset_id = preset_id
            sec_ids = []

        for sec_pos, sec in enumerate(self.sections):
            if sec_pos < len(sec_ids):
                section_id = sec_ids[sec_pos]
                cursor.execute(
                    "UPDATE preset_preset_sections SET name = ?, position = ?, deleted = 0 WHERE id = ?",
                    (sec.get("name", f"Section {sec_pos + 1}"), sec_pos, section_id),
                )
            else:
                cursor.execute(
                    "INSERT INTO preset_preset_sections (preset_id, name, position) VALUES (?, ?, ?)",
                    (preset_id, sec.get("name", f"Section {sec_pos + 1}"), sec_pos),
                )
                section_id = cursor.lastrowid

            cursor.execute(
                "SELECT id, exercise_name, number_of_sets, rest_time, position, library_exercise_id FROM preset_section_exercises WHERE section_id = ? AND deleted = 0",
                (section_id,),
            )
            existing = {
                row_id: {
                    "name": n,
                    "sets": s,
                    "rest": r,
                    "pos": p,
                    "library_id": lib,
                }
                for row_id, n, s, r, p, lib in cursor.fetchall()
            }
            unused = set(existing.keys())

            for ex_pos, ex in enumerate(sec.get("exercises", [])):
                cursor.execute(
                    "SELECT id, description FROM library_exercises WHERE name = ? AND deleted = 0 ORDER BY is_user_created DESC LIMIT 1",
                    (ex["name"],),
                )
                lr = cursor.fetchone()
                if lr is None:
                    raise ValueError(f"Exercise '{ex['name']}' does not exist")
                lib_id, desc = lr[0], lr[1] or ""

                ex_id = ex.get("id")
                sets_val = ex.get("sets", DEFAULT_SETS_PER_EXERCISE)
                rest_val = ex.get("rest", DEFAULT_REST_DURATION)

                if ex_id is not None and ex_id in existing:
                    row = existing[ex_id]
                    unused.discard(ex_id)
                    if (
                        row["name"] == ex["name"]
                        and row["sets"] == sets_val
                        and row["rest"] == rest_val
                        and row["library_id"] == lib_id
                    ):
                        if row["pos"] != ex_pos:
                            cursor.execute(
                                "UPDATE preset_section_exercises SET position = ? WHERE id = ?",
                                (ex_pos, ex_id),
                            )
                    else:
                        cursor.execute(
                            "UPDATE preset_section_exercises SET exercise_name = ?, exercise_description = ?, number_of_sets = ?, rest_time = ?, position = ?, library_exercise_id = ?, deleted = 0 WHERE id = ?",
                            (
                                ex["name"],
                                desc,
                                sets_val,
                                rest_val,
                                ex_pos,
                                lib_id,
                                ex_id,
                            ),
                        )

                        if row["library_id"] != lib_id:
                            cursor.execute(
                                "UPDATE preset_exercise_metrics SET deleted = 1 WHERE section_exercise_id = ?",
                                (ex_id,),
                            )
                            cursor.execute(
                            """
                            SELECT mt.name,
                                   COALESCE(em.type, mt.type),
                                   COALESCE(em.input_timing, mt.input_timing),
                                   COALESCE(em.is_required, mt.is_required),
                                   COALESCE(em.scope, mt.scope),
                                   COALESCE(em.enum_values_json, mt.enum_values_json),
                                   em.position,
                                   mt.id
                              FROM library_exercise_metrics em
                              JOIN library_metric_types mt ON em.metric_type_id = mt.id
                             WHERE em.exercise_id = ?
                             ORDER BY em.position
                            """,
                            (lib_id,),
                        )
                        for (
                            mt_name,
                            m_type,
                            m_timing,
                            m_req,
                            m_scope,
                            m_enum_json,
                            mpos,
                            mt_id,
                        ) in cursor.fetchall():
                            cursor.execute(
                                """INSERT INTO preset_exercise_metrics (section_exercise_id, metric_name, type, input_timing, is_required, scope, enum_values_json, position, library_metric_type_id) VALUES (?, ?, ?, ?, ?, ?, ?, ?, ?)""",
                                (
                                    ex_id,
                                    mt_name,
                                    m_type,
                                    m_timing,
                                    m_req,
                                    m_scope,
                                    m_enum_json,
                                    mpos,
                                    mt_id,
                                ),
                            )
                else:
                    cursor.execute(
                        """INSERT INTO preset_section_exercises (section_id, exercise_name, exercise_description, position, number_of_sets, library_exercise_id, rest_time) VALUES (?, ?, ?, ?, ?, ?, ?)""",
                        (
                            section_id,
                            ex["name"],
                            desc,
                            ex_pos,
                            sets_val,
                            lib_id,
                            rest_val,
                        ),
                    )
                    ex_id = cursor.lastrowid
                    ex["id"] = ex_id

                    cursor.execute(
                        """
                        SELECT mt.name,
                               COALESCE(em.type, mt.type),
                               COALESCE(em.input_timing, mt.input_timing),
                               COALESCE(em.is_required, mt.is_required),
                               COALESCE(em.scope, mt.scope),
                               COALESCE(em.enum_values_json, mt.enum_values_json),
                               em.position,
                               mt.id
                          FROM library_exercise_metrics em
                          JOIN library_metric_types mt ON em.metric_type_id = mt.id
                         WHERE em.exercise_id = ?
                         ORDER BY em.position
                        """,
                        (lib_id,),
                    )
                    for (
                        mt_name,
                        m_type,
                        m_timing,
                        m_req,
                        m_scope,
                        m_enum_json,
                        mpos,
                        mt_id,
                    ) in cursor.fetchall():
                        cursor.execute(
                            """INSERT INTO preset_exercise_metrics (section_exercise_id, metric_name, type, input_timing, is_required, scope, enum_values_json, position, library_metric_type_id) VALUES (?, ?, ?, ?, ?, ?, ?, ?, ?)""",
                            (
                                ex_id,
                                mt_name,
                                m_type,
                                m_timing,
                                m_req,
                                m_scope,
                                m_enum_json,
                                mpos,
                                mt_id,
                            ),
                        )

            for old_id in unused:
                cursor.execute(
                    "UPDATE preset_exercise_metrics SET deleted = 1 WHERE section_exercise_id = ?",
                    (old_id,),
                )
                cursor.execute(
                    "UPDATE preset_section_exercises SET deleted = 1 WHERE id = ?",
                    (old_id,),
                )

        for sid in sec_ids[len(self.sections):]:
            cursor.execute(
                "SELECT id FROM preset_section_exercises WHERE section_id = ? AND deleted = 0",
                (sid,),
            )
            ex_ids = [r[0] for r in cursor.fetchall()]
            for eid in ex_ids:
                cursor.execute(
                    "UPDATE preset_exercise_metrics SET deleted = 1 WHERE section_exercise_id = ?",
                    (eid,),
                )
                cursor.execute(
                    "UPDATE preset_section_exercises SET deleted = 1 WHERE id = ?",
                    (eid,),
                )
            cursor.execute(
                "UPDATE preset_preset_sections SET deleted = 1 WHERE id = ?",
                (sid,),
            )

        cursor.execute(
            "SELECT id, library_metric_type_id FROM preset_preset_metrics"
            " WHERE preset_id = ? AND deleted = 0",
            (preset_id,),
        )
        existing = {lm_id: row_id for row_id, lm_id in cursor.fetchall()}

        for pos, metric in enumerate(self.preset_metrics):
            cursor.execute(
                "SELECT id FROM library_metric_types WHERE name = ? AND deleted = 0",
                (metric.get("name"),),
            )
            row = cursor.fetchone()
            if not row:
                continue
            mt_id = row[0]
            enum_json = (
                json.dumps(metric.get("values"))
                if metric.get("type") == "enum" and metric.get("values")
                else None
            )

            if mt_id in existing:
                cursor.execute(
                    """
                    UPDATE preset_preset_metrics
                       SET type = ?,
                           input_timing = ?,
                           scope = ?,
                           is_required = ?,
                           enum_values_json = ?,
                           position = ?,
                           value = ?,
                           deleted = 0
                     WHERE id = ?
                    """,
                    (
                        metric.get("type"),
                        _to_db_timing(metric.get("input_timing")),
                        metric.get("scope"),
                        int(metric.get("is_required", False)),
                        enum_json,
                        pos,
                        str(metric.get("value")) if metric.get("value") is not None else None,
                        existing.pop(mt_id),
                    ),
                )
            else:
                cursor.execute(
                    """
                    INSERT INTO preset_preset_metrics
                        (
                            preset_id,
                            library_metric_type_id,
                            type,
                            input_timing,
                            scope,
                            is_required,
                            enum_values_json,
                            position,
                            value
                        )
                    VALUES (?, ?, ?, ?, ?, ?, ?, ?, ?)
                    """,
                    (
                        preset_id,
                        mt_id,
                        metric.get("type"),
                        _to_db_timing(metric.get("input_timing")),
                        metric.get("scope"),
                        int(metric.get("is_required", False)),
                        enum_json,
                        pos,
                        str(metric.get("value")) if metric.get("value") is not None else None,
                    ),
                )

        for remaining_id in existing.values():
            cursor.execute(
                "UPDATE preset_preset_metrics SET deleted = 1 WHERE id = ?",
                (remaining_id,),
            )

        self.conn.commit()
        self.mark_saved()<|MERGE_RESOLUTION|>--- conflicted
+++ resolved
@@ -1047,31 +1047,20 @@
         mt_row = cursor.fetchone()
         if not mt_row:
             continue
-<<<<<<< HEAD
         metric_id, def_type = mt_row
-=======
-        metric_id, m_type = mt_row
->>>>>>> 4dd7cb6a
+
         cursor.execute(
             "SELECT type, input_timing, is_required, scope FROM library_metric_types WHERE id = ?",
             (metric_id,),
         )
         default_row = cursor.fetchone()
-<<<<<<< HEAD
         m_type = timing = req = scope_val = None
         if default_row:
             d_type, d_timing, d_req, d_scope = default_row
             if m.get("type") != d_type:
                 m_type = m.get("type")
             if m.get("input_timing") != d_timing:
-=======
-        dtype = timing = req = scope_val = None
-        if default_row:
-            def_type, def_timing, def_req, def_scope = default_row
-            if m.get("type") != def_type:
-                dtype = m.get("type")
-            if m.get("input_timing") != def_timing:
->>>>>>> 4dd7cb6a
+
                 timing = m.get("input_timing")
             if bool(m.get("is_required")) != bool(d_req):
                 req = int(m.get("is_required", False))
@@ -1086,22 +1075,14 @@
                 ex_id,
                 metric_id,
                 position,
-<<<<<<< HEAD
                 m_type,
-=======
-                dtype,
->>>>>>> 4dd7cb6a
+
                 timing,
                 req,
                 scope_val,
                 (
-<<<<<<< HEAD
                     json.dumps(m.get("values")) if m.get("values") and (m.get("type") or def_type) == "enum" else None
-=======
-                    json.dumps(m.get("values"))
-                    if m.get("values") and m_type == "enum"
-                    else None
->>>>>>> 4dd7cb6a
+
                 ),
             ),
         )
@@ -1243,12 +1224,8 @@
         cursor = self.conn.cursor()
         cursor.execute(
             """
-<<<<<<< HEAD
             SELECT name, description, type, input_timing, is_required, scope, enum_values_json
-=======
-            SELECT name, description, type, input_timing,
-                   is_required, scope, enum_values_json
->>>>>>> 4dd7cb6a
+
               FROM library_metric_types
              WHERE deleted = 0 AND is_required = 1
                AND scope IN ('preset', 'session')
