import sqlite3
from pathlib import Path
import time
import re
import copy
import json

# Number of sets each exercise defaults to when starting a workout
DEFAULT_SETS_PER_EXERCISE = 3

# Default rest duration between sets in seconds
DEFAULT_REST_DURATION = 120

# Default path to the bundled SQLite database
DEFAULT_DB_PATH = Path(__file__).resolve().parent / "data" / "workout.db"

# Will hold preset data loaded from the database. Each item is a dict with
#   {'name': <preset name>,
#    'exercises': [{'name': <exercise name>, 'sets': <number_of_sets>}, ...]}
WORKOUT_PRESETS = []

# Map legacy session-level input_timing values to the canonical
# values expected by the ``preset_preset_metrics`` table.
_TIMING_TO_DB = {
    "pre_session": "pre_workout",
    "post_session": "post_workout",
}
_TIMING_FROM_DB = {v: k for k, v in _TIMING_TO_DB.items()}


def _to_db_timing(value: str | None) -> str | None:
    """Return canonical timing value for database writes."""

    if value is None:
        return None
    return _TIMING_TO_DB.get(value, value)


def _from_db_timing(value: str | None) -> str | None:
    """Return UI-friendly timing value from the database."""

    if value is None:
        return None
    return _TIMING_FROM_DB.get(value, value)


def load_workout_presets(db_path: Path = DEFAULT_DB_PATH):
    """Load workout presets from the SQLite database into WORKOUT_PRESETS."""
    global WORKOUT_PRESETS

    with sqlite3.connect(str(db_path)) as conn:
        cursor = conn.cursor()
        cursor.execute(
            "SELECT id, name FROM preset_presets WHERE deleted = 0 ORDER BY id"
        )
        presets = []
        for preset_id, preset_name in cursor.fetchall():
            cursor.execute(
            """
            SELECT se.exercise_name, se.number_of_sets, se.rest_time
            FROM preset_preset_sections s
            JOIN preset_section_exercises se ON se.section_id = s.id
            WHERE s.preset_id = ? AND s.deleted = 0 AND se.deleted = 0
            ORDER BY s.position, se.position
            """,
                (preset_id,),
            )
            exercises = [
                {"name": row[0], "sets": row[1], "rest": row[2]}
                for row in cursor.fetchall()
            ]
            presets.append({"name": preset_name, "exercises": exercises})

    WORKOUT_PRESETS = presets
    return presets


def get_all_exercises(
    db_path: Path = DEFAULT_DB_PATH,
    *,
    include_user_created: bool = False,
) -> list:
    """Return a list of all exercise names.

    If ``include_user_created`` is ``True`` the returned list will contain
    ``(name, is_user_created)`` tuples instead of just names.
    """

    with sqlite3.connect(str(db_path)) as conn:
        cursor = conn.cursor()
        if include_user_created:
            cursor.execute(
                "SELECT name, is_user_created FROM library_exercises WHERE deleted = 0 ORDER BY is_user_created, name"
            )
            rows = cursor.fetchall()
            exercises = [(name, bool(flag)) for name, flag in rows]
        else:
            cursor.execute(
                "SELECT name FROM library_exercises WHERE deleted = 0 ORDER BY name"
            )
            exercises = [row[0] for row in cursor.fetchall()]
        return exercises


def get_exercise_details(
    exercise_name: str,
    db_path: Path = DEFAULT_DB_PATH,
    is_user_created: bool | None = None,
) -> dict | None:
    """Return details for ``exercise_name``.

    If ``is_user_created`` is ``None`` (the default), the user-created
    copy will be preferred when both predefined and user-defined versions
    exist.  Otherwise the requested variant will be fetched.

    Returns ``None`` if the exercise does not exist.
    """

    with sqlite3.connect(str(db_path)) as conn:
        cursor = conn.cursor()
        if is_user_created is None:
            cursor.execute(
                "SELECT name, description, is_user_created"
                " FROM library_exercises WHERE name = ? AND deleted = 0"
                " ORDER BY is_user_created DESC LIMIT 1",
                (exercise_name,),
            )
        else:
            cursor.execute(
                "SELECT name, description, is_user_created"
                " FROM library_exercises WHERE name = ? AND is_user_created = ? AND deleted = 0",
                (exercise_name, int(is_user_created)),
            )
        row = cursor.fetchone()
        if not row:
            return None
        name, description, user_flag = row
        return {
            "name": name,
            "description": description or "",
            "is_user_created": bool(user_flag),
        }


def get_metrics_for_exercise(
    exercise_name: str,
    db_path: Path = DEFAULT_DB_PATH,
    preset_name: str | None = None,
    is_user_created: bool | None = None,
) -> list:
    """Return metric definitions for ``exercise_name``.

    Each item in the returned list is a dictionary with ``name`` and ``type``
    keys. ``values`` will contain any allowed values for ``enum`` metrics.
    """

    with sqlite3.connect(str(db_path)) as conn:
        cursor = conn.cursor()

        if is_user_created is None:
            cursor.execute(
                "SELECT id FROM library_exercises WHERE name = ? AND deleted = 0 ORDER BY is_user_created DESC LIMIT 1",
                (exercise_name,),
            )
        else:
            cursor.execute(
                "SELECT id FROM library_exercises WHERE name = ? AND is_user_created = ? AND deleted = 0",
                (exercise_name, int(is_user_created)),
            )
        row = cursor.fetchone()
        if not row:
            return []
        exercise_id = row[0]

        cursor.execute(
        """
        SELECT mt.id,
               mt.name,
               COALESCE(em.type, mt.type),
               COALESCE(em.input_timing, mt.input_timing),
               COALESCE(em.is_required, mt.is_required),
               COALESCE(em.scope, mt.scope),
               COALESCE(em.enum_values_json, mt.enum_values_json),
               mt.description
        FROM library_exercise_metrics em
        JOIN library_metric_types mt ON mt.id = em.metric_type_id
        WHERE em.exercise_id = ? AND em.deleted = 0 AND mt.deleted = 0
        ORDER BY em.id
        """,
            (exercise_id,),
        )

        metrics = []
        for (
        metric_id,
        name,
        mtype,
        input_timing,
        is_required,
        scope,
        enum_json,
        description,
        ) in cursor.fetchall():
            values = []
            if mtype == "enum" and enum_json:
                try:
                    values = json.loads(enum_json)
                except Exception:
                    values = []
            metrics.append(
            {
                "name": name,
                "type": mtype,
                "input_timing": input_timing,
                "is_required": bool(is_required),
                "scope": scope,
                "description": description,
                "values": values,
            }
            )

        # Apply overrides for a specific preset if requested
        if preset_name:
            cursor.execute(
            """
            SELECT sem.metric_name, sem.input_timing, sem.is_required, sem.scope
            FROM preset_exercise_metrics sem
            JOIN preset_section_exercises se ON sem.section_exercise_id = se.id
            JOIN preset_preset_sections s ON se.section_id = s.id
            JOIN preset_presets p ON s.preset_id = p.id
            WHERE p.name = ? AND se.exercise_name = ?
              AND sem.deleted = 0 AND se.deleted = 0 AND s.deleted = 0 AND p.deleted = 0
            """,
                (preset_name, exercise_name),
            )
            overrides = {
                name: {
                    "input_timing": input_timing,
                    "is_required": bool(is_required),
                    "scope": scope,
                }
                for name, input_timing, is_required, scope in cursor.fetchall()
            }
            for m in metrics:
                if m["name"] in overrides:
                    m.update(overrides[m["name"]])

        return metrics


def get_all_metric_types(
    db_path: Path = DEFAULT_DB_PATH,
    *,
    include_user_created: bool = False,
) -> list:
    """Return all metric type definitions from the database.

    If ``include_user_created`` is ``True`` the returned dictionaries include an
    ``is_user_created`` flag.
    """

    with sqlite3.connect(str(db_path)) as conn:
        cursor = conn.cursor()
        if include_user_created:
            cursor.execute(
                """
                SELECT name, type, input_timing,
                       is_required, scope, description, is_user_created,
                       enum_values_json
                FROM library_metric_types
                WHERE deleted = 0
                ORDER BY id
                """
            )
            metric_types = [
                {
                    "name": name,
                    "type": mtype,
                    "input_timing": input_timing,
                    "is_required": bool(is_required),
                    "scope": scope,
                    "description": description,
                    "is_user_created": bool(flag),
                    "enum_values_json": enum_json,
                }
                for (
                    name,
                    mtype,
                    input_timing,
                    is_required,
                    scope,
                    description,
                    flag,
                    enum_json,
                ) in cursor.fetchall()
            ]
        else:
            cursor.execute(
                """
                SELECT name, type, input_timing,
                       is_required, scope, description, enum_values_json
                FROM library_metric_types
                WHERE deleted = 0
                ORDER BY id
                """
            )
            metric_types = [
                {
                    "name": name,
                    "type": mtype,
                    "input_timing": input_timing,
                    "is_required": bool(is_required),
                    "scope": scope,
                    "description": description,
                    "enum_values_json": enum_json,
                }
                for (
                    name,
                    mtype,
                    input_timing,
                    is_required,
                    scope,
                    description,
                    enum_json,
                ) in cursor.fetchall()
            ]
        return metric_types


def get_metric_type_schema(
    db_path: Path = DEFAULT_DB_PATH,
) -> list:
    """Return column definitions for the ``library_metric_types`` table.

    Each item is a dictionary with ``name`` and optional ``options`` keys. The
    ``options`` list will contain allowed values if the column has a CHECK
    constraint enumerating them.
    """

    with sqlite3.connect(str(db_path)) as conn:
        cursor = conn.cursor()
        cursor.execute(
            "SELECT sql FROM sqlite_master WHERE type='table' AND name='library_metric_types'"
        )
        row = cursor.fetchone()
        if not row:
            return []

        create_sql = row[0]
        fields = []
        for line in create_sql.splitlines():
            line = line.strip().lstrip(",").rstrip(",").strip()
            if (
                not line
                or line.startswith("CREATE TABLE")
                or line.startswith("PRIMARY KEY")
                or line.startswith("'")
            ):
                continue
            m = re.match(r'"?(\w+)"?', line)
            if not m:
                continue
            name = m.group(1)
            if name in {"id", "is_user_created", "deleted"}:
                continue
            fields.append({"name": name})

        for field in fields:
            chk = re.search(
                rf'{field["name"]}[^,]*CHECK\(.*?{field["name"]}.*?IN \(([^)]*)\)\)',
                create_sql,
                re.DOTALL,
            )
            if chk:
                opts = [opt.strip().strip("'\"") for opt in chk.group(1).split(",")]
                field["options"] = opts
        return fields


def is_metric_type_user_created(
    metric_type_name: str,
    db_path: Path = DEFAULT_DB_PATH,
) -> bool:
    """Return ``True`` if ``metric_type_name`` is marked as user created."""

    with sqlite3.connect(str(db_path)) as conn:
        cursor = conn.cursor()
        cursor.execute(
            "SELECT is_user_created FROM library_metric_types WHERE name = ?",
            (metric_type_name,),
        )
        row = cursor.fetchone()
        return bool(row[0]) if row else False


def add_metric_type(
    name: str,
    mtype: str,
    input_timing: str,
    scope: str,
    description: str = "",
    is_required: bool = False,
    enum_values: list[str] | None = None,
    db_path: Path = DEFAULT_DB_PATH,
) -> int:
    """Insert a new metric type and return its ID."""

    with sqlite3.connect(str(db_path)) as conn:
        cursor = conn.cursor()
        cursor.execute(
            """
            INSERT INTO library_metric_types
                (name, type, input_timing,
                 is_required, scope, description, is_user_created,
                 enum_values_json)
            VALUES (?, ?, ?, ?, ?, ?, 1, ?)
            """,
            (
                name,
                mtype,
                input_timing,
                int(is_required),
                scope,
                description,
                json.dumps(enum_values) if enum_values is not None else None,
            ),
        )
        metric_id = cursor.lastrowid
        conn.commit()
        return metric_id


def add_metric_to_exercise(
    exercise_name: str,
    metric_type_name: str,
    db_path: Path = DEFAULT_DB_PATH,
) -> None:
    """Associate an existing metric type with an exercise."""

    with sqlite3.connect(str(db_path)) as conn:
        cursor = conn.cursor()
        cursor.execute(
            "SELECT id FROM library_exercises WHERE name = ? AND deleted = 0",
            (exercise_name,),
        )
        row = cursor.fetchone()
        if not row:
            raise ValueError(f"Exercise '{exercise_name}' not found")
        exercise_id = row[0]

        cursor.execute(
            "SELECT id FROM library_metric_types WHERE name = ? AND deleted = 0",
            (metric_type_name,),
        )
        row = cursor.fetchone()
        if not row:
            raise ValueError(f"Metric type '{metric_type_name}' not found")
        metric_id = row[0]

        cursor.execute(
            "SELECT 1 FROM library_exercise_metrics WHERE exercise_id = ? AND metric_type_id = ? AND deleted = 0",
            (exercise_id, metric_id),
        )
        if cursor.fetchone() is None:
            cursor.execute(
                "INSERT INTO library_exercise_metrics (exercise_id, metric_type_id) VALUES (?, ?)",
                (exercise_id, metric_id),
            )
            conn.commit()


def remove_metric_from_exercise(
    exercise_name: str,
    metric_type_name: str,
    db_path: Path = DEFAULT_DB_PATH,
) -> None:
    """Remove a metric association from an exercise."""

    with sqlite3.connect(str(db_path)) as conn:
        cursor = conn.cursor()
        cursor.execute(
            "SELECT id FROM library_exercises WHERE name = ? AND deleted = 0",
            (exercise_name,),
        )
        row = cursor.fetchone()
        if not row:
            raise ValueError(f"Exercise '{exercise_name}' not found")
        exercise_id = row[0]

        cursor.execute(
            "SELECT id FROM library_metric_types WHERE name = ? AND deleted = 0",
            (metric_type_name,),
        )
        row = cursor.fetchone()
        if not row:
            raise ValueError(f"Metric type '{metric_type_name}' not found")
        metric_id = row[0]

        cursor.execute(
            "UPDATE library_exercise_metrics SET deleted = 1 WHERE exercise_id = ? AND metric_type_id = ?",
            (exercise_id, metric_id),
        )
        conn.commit()


def update_metric_type(
    metric_type_name: str,
    *,
    mtype: str | None = None,
    input_timing: str | None = None,
    scope: str | None = None,
    description: str | None = None,
    is_required: bool | None = None,
    enum_values: list[str] | None = None,
    is_user_created: bool | None = None,
    db_path: Path = DEFAULT_DB_PATH,
) -> None:
    """Update fields of a metric type identified by ``metric_type_name``."""

    with sqlite3.connect(str(db_path)) as conn:
        cursor = conn.cursor()
        if is_user_created is None:
            cursor.execute(
                "SELECT id FROM library_metric_types WHERE name = ? AND deleted = 0 ORDER BY is_user_created DESC LIMIT 1",
                (metric_type_name,),
            )
        else:
            cursor.execute(
                "SELECT id FROM library_metric_types WHERE name = ? AND is_user_created = ? AND deleted = 0",
                (metric_type_name, int(is_user_created)),
            )
        row = cursor.fetchone()
        if not row:
            raise ValueError(f"Metric type '{metric_type_name}' not found")
        metric_id = row[0]
        updates = []
        params: list = []
        if mtype is not None:
            updates.append("type = ?")
            params.append(mtype)
        if input_timing is not None:
            updates.append("input_timing = ?")
            params.append(input_timing)
        if is_required is not None:
            updates.append("is_required = ?")
            params.append(int(is_required))
        if scope is not None:
            updates.append("scope = ?")
            params.append(scope)
        if description is not None:
            updates.append("description = ?")
            params.append(description)
        if enum_values is not None:
            updates.append("enum_values_json = ?")
            params.append(json.dumps(enum_values))
        if updates:
            params.append(metric_id)
            cursor.execute(
                f"UPDATE library_metric_types SET {', '.join(updates)} WHERE id = ?",
                params,
            )
            conn.commit()




def set_section_exercise_metric_override(
    preset_name: str,
    section_index: int,
    exercise_name: str,
    metric_type_name: str,
    *,
    input_timing: str,
    is_required: bool = False,
    scope: str = "set",
    enum_values: list[str] | None = None,
    db_path: Path = DEFAULT_DB_PATH,
) -> None:
    """Apply an override for ``metric_type_name`` for a specific exercise in a preset."""

    with sqlite3.connect(str(db_path)) as conn:
        cursor = conn.cursor()

        cursor.execute(
            "SELECT id FROM preset_presets WHERE name = ? AND deleted = 0",
            (preset_name,),
        )
        row = cursor.fetchone()
        if not row:
            raise ValueError(f"Preset '{preset_name}' not found")
        preset_id = row[0]

        cursor.execute(
            "SELECT id FROM preset_preset_sections WHERE preset_id = ? AND deleted = 0 ORDER BY position",
            (preset_id,),
        )
        sections = cursor.fetchall()
        if section_index < 0 or section_index >= len(sections):
            raise IndexError("Section index out of range")
        section_id = sections[section_index][0]

        cursor.execute(
            "SELECT id, type FROM library_metric_types WHERE name = ? AND deleted = 0",
            (metric_type_name,),
        )
        row = cursor.fetchone()
        if not row:
            raise ValueError(f"Metric '{metric_type_name}' not found")
        metric_type_id, def_type = row

        cursor.execute(
            """SELECT id FROM preset_section_exercises WHERE section_id = ? AND exercise_name = ? AND deleted = 0 ORDER BY position LIMIT 1""",
            (section_id, exercise_name),
        )
        row = cursor.fetchone()
        if not row:
            raise ValueError("Exercise not part of section")
        se_id = row[0]

        cursor.execute(
            "SELECT id FROM preset_exercise_metrics WHERE section_exercise_id = ? AND metric_name = ? AND deleted = 0",
            (se_id, metric_type_name),
        )
        row = cursor.fetchone()
        if row:
            updates = ["input_timing = ?", "is_required = ?", "scope = ?"]
            params = [input_timing, int(is_required), scope]
            if enum_values is not None:
                updates.append("enum_values_json = ?")
                params.append(json.dumps(enum_values))
            params.append(row[0])
            cursor.execute(
                f"UPDATE preset_exercise_metrics SET {', '.join(updates)} WHERE id = ?",
                params,
            )
        else:
            cursor.execute(
                """
                INSERT INTO preset_exercise_metrics
                    (section_exercise_id, metric_name, type, input_timing, is_required, scope, enum_values_json, library_metric_type_id)
                VALUES (?, ?, ?, ?, ?, ?, ?, ?)
                """,
                (
                    se_id,
                    metric_type_name,
                    def_type,
                    input_timing,
                    int(is_required),
                    scope,
                    json.dumps(enum_values) if enum_values is not None else None,
                    metric_type_id,
                ),
            )
        conn.commit()
def set_exercise_metric_override(
    exercise_name: str,
    metric_type_name: str,
    *,
    is_user_created: bool | None = None,
    mtype: str | None = None,
    input_timing: str | None = None,
    is_required: bool | None = None,
    scope: str | None = None,
    enum_values: list[str] | None = None,
    db_path: Path = DEFAULT_DB_PATH,
) -> None:
    """Apply an override for ``metric_type_name`` for a specific exercise.

    ``is_user_created`` selects between predefined and user-created copies of
    the exercise.  If ``None`` (the default), the user-created variant will be
    chosen when it exists.
    """

    with sqlite3.connect(str(db_path)) as conn:
        cursor = conn.cursor()

        if is_user_created is None:
            cursor.execute(
                "SELECT id FROM library_exercises WHERE name = ? AND deleted = 0 ORDER BY is_user_created DESC LIMIT 1",
                (exercise_name,),
            )
        else:
            cursor.execute(
                "SELECT id FROM library_exercises WHERE name = ? AND is_user_created = ? AND deleted = 0",
                (exercise_name, int(is_user_created)),
            )
        row = cursor.fetchone()
        if not row:
            raise ValueError(f"Exercise '{exercise_name}' not found")
        exercise_id = row[0]

        cursor.execute(
            "SELECT id FROM library_metric_types WHERE name = ? AND deleted = 0",
            (metric_type_name,),
        )
        row = cursor.fetchone()
        if not row:
            raise ValueError(f"Metric '{metric_type_name}' not found")
        metric_type_id = row[0]

        cursor.execute(
            "SELECT id FROM library_exercise_metrics WHERE exercise_id = ? AND metric_type_id = ? AND deleted = 0",
            (exercise_id, metric_type_id),
        )
        row = cursor.fetchone()
        if not row:
            raise ValueError("Exercise is not associated with the metric")
        em_id = row[0]

        updates = []
        params: list = []
        if mtype is not None:
            updates.append("type = ?")
            params.append(mtype)
        if input_timing is not None:
            updates.append("input_timing = ?")
            params.append(input_timing)
        if is_required is not None:
            updates.append("is_required = ?")
            params.append(int(is_required))
        if scope is not None:
            updates.append("scope = ?")
            params.append(scope)
        if enum_values is not None:
            updates.append("enum_values_json = ?")
            params.append(json.dumps(enum_values))
    
        if not updates:
            cursor.execute(
                """
                UPDATE library_exercise_metrics
                   SET type = NULL,
                       input_timing = NULL,
                       is_required = NULL,
                       scope = NULL,
                       enum_values_json = NULL
                 WHERE id = ?
                """,
                (em_id,),
            )
        else:
            params.append(em_id)
            cursor.execute(
                f"UPDATE library_exercise_metrics SET {', '.join(updates)} WHERE id = ?",
                params,
            )
            conn.commit()


class WorkoutSession:
    """In-memory representation of a workout session.

    The session loads the selected preset from the database when it is
    created.  While the workout is running it manages state in memory and
    never writes to the database.  It may read additional information from
    the database if needed but will not modify any tables until the workout
    is finished, at which point the completed session is saved.
    """

    def __init__(
        self,
        preset_name: str,
        db_path: Path = DEFAULT_DB_PATH,
        rest_duration: int = DEFAULT_REST_DURATION,
    ):
        """Load ``preset_name`` from ``db_path`` and prepare the session."""

        self.preset_name = preset_name
        presets = load_workout_presets(db_path)
        preset = next((p for p in presets if p["name"] == preset_name), None)
        if not preset:
            raise ValueError(f"Preset '{preset_name}' not found")

        self.exercises = [
            {
                "name": ex["name"],
                "sets": ex.get("sets", DEFAULT_SETS_PER_EXERCISE),
                "results": [],
            }
            for ex in preset["exercises"]
        ]

        self.current_exercise = 0
        self.current_set = 0
        self.start_time = time.time()
        self.end_time = None

        self.rest_duration = rest_duration
        self.last_set_time = self.start_time
        self.rest_target_time = self.last_set_time + self.rest_duration

    def mark_set_completed(self) -> None:
        """Record the completion time for the current set."""
        self.last_set_time = time.time()
        self.rest_target_time = self.last_set_time + self.rest_duration

    def next_exercise_name(self):
        if self.current_exercise < len(self.exercises):
            return self.exercises[self.current_exercise]["name"]
        return ""

    def next_exercise_display(self):
        if self.current_exercise < len(self.exercises):
            ex = self.exercises[self.current_exercise]
            return f"{ex['name']} set {self.current_set + 1} of {ex['sets']}"
        return ""

    def upcoming_exercise_name(self):
        """Return the exercise name for the next set to be performed."""
        if self.current_exercise >= len(self.exercises):
            return ""
        ex_idx = self.current_exercise
        set_idx = self.current_set + 1
        if set_idx >= self.exercises[ex_idx]["sets"]:
            ex_idx += 1
            set_idx = 0
        if ex_idx < len(self.exercises):
            return self.exercises[ex_idx]["name"]
        return ""

    def upcoming_exercise_display(self):
        """Return display string for the next set to be performed."""
        if self.current_exercise >= len(self.exercises):
            return ""
        ex_idx = self.current_exercise
        set_idx = self.current_set + 1
        if set_idx >= self.exercises[ex_idx]["sets"]:
            ex_idx += 1
            set_idx = 0
        if ex_idx < len(self.exercises):
            ex = self.exercises[ex_idx]
            return f"{ex['name']} set {set_idx + 1} of {ex['sets']}"
        return ""

    def record_metrics(self, metrics):
        if self.current_exercise >= len(self.exercises):
            if self.end_time is None:
                self.end_time = time.time()
            return True

        ex = self.exercises[self.current_exercise]
        ex["results"].append(metrics)
        self.current_set += 1

        if self.current_set >= ex["sets"]:
            self.current_set = 0
            self.current_exercise += 1

        if self.current_exercise >= len(self.exercises):
            self.end_time = time.time()
            return True

        return False

    def adjust_rest_timer(self, seconds: int) -> None:
        """Adjust the target time for the current rest period."""
        now = time.time()
        if self.rest_target_time <= now:
            self.rest_target_time = now
        self.rest_target_time += seconds
        if self.rest_target_time <= now:
            self.rest_target_time = now

    def rest_remaining(self) -> float:
        """Return seconds remaining in the current rest period."""
        return max(0.0, self.rest_target_time - time.time())

    def summary(self) -> str:
        """Return a formatted text summary of the session."""

        end_time = self.end_time or time.time()
        lines = [f"Workout: {self.preset_name}"]
        start = time.strftime("%Y-%m-%d %H:%M:%S", time.localtime(self.start_time))
        end = time.strftime("%Y-%m-%d %H:%M:%S", time.localtime(end_time))
        dur = int(end_time - self.start_time)
        m, s = divmod(dur, 60)
        lines.append(f"Start: {start}")
        lines.append(f"End:   {end}")
        lines.append(f"Duration: {m}m {s}s")
        for ex in self.exercises:
            lines.append(f"\n{ex['name']}")
            for idx, metrics in enumerate(ex["results"], 1):
                metrics_text = ", ".join(f"{k}: {v}" for k, v in metrics.items())
                lines.append(f"  Set {idx}: {metrics_text}")
        return "\n".join(lines)


class Exercise:
    """Editable exercise loaded from the database.

    This is a lightweight helper used by the ``EditExerciseScreen``.  It
    mirrors the details stored in the database and keeps all modifications
    in memory.  The database is updated only when the caller explicitly
    chooses to persist the changes.
    """

    def __init__(
        self,
        name: str = "",
        *,
        db_path: Path = DEFAULT_DB_PATH,
        is_user_created: bool | None = None,
    ) -> None:
        self.db_path = Path(db_path)
        self.name: str = name
        self.description: str = ""
        self.metrics: list[dict] = []
        self.is_user_created: bool = True
        self._original: dict | None = None

        if name:
            self.load(name, is_user_created=is_user_created)
        else:
            self._original = self.to_dict()

    def load(self, name: str, *, is_user_created: bool | None = None) -> None:
        """Load ``name`` from ``db_path`` into this object."""

        details = get_exercise_details(name, self.db_path, is_user_created)
        if details:
            self.name = details.get("name", name)
            self.description = details.get("description", "")
            self.is_user_created = details.get("is_user_created", True)
        else:
            self.is_user_created = (
                bool(is_user_created) if is_user_created is not None else True
            )
        self.metrics = get_metrics_for_exercise(
            name,
            db_path=self.db_path,
            is_user_created=(
                details.get("is_user_created") if details else is_user_created
            ),
        )
        self._original = self.to_dict()

    # ------------------------------------------------------------------
    # Modification helpers.  These operate only on the in-memory object
    # until the exercise is explicitly saved back to the database.
    # ------------------------------------------------------------------
    def add_metric(self, metric: dict) -> None:
        """Append ``metric`` to the metrics list."""

        self.metrics.append(metric)

    def remove_metric(self, metric_name: str) -> None:
        """Remove metric with ``metric_name`` if present."""

        self.metrics = [m for m in self.metrics if m.get("name") != metric_name]

    def update_metric(self, metric_name: str, **updates) -> None:
        """Update metric named ``metric_name`` with ``updates``."""

        for metric in self.metrics:
            if metric.get("name") == metric_name:
                metric.update(updates)
                break

    def to_dict(self) -> dict:
        """Return a ``dict`` representation of the exercise."""

        return {
            "name": self.name,
            "description": self.description,
            "metrics": [m.copy() for m in self.metrics],
        }

    def is_modified(self) -> bool:
        """Return ``True`` if the exercise differs from its original state."""

        return self._original != self.to_dict()

    def mark_saved(self) -> None:
        """Reset the original state to the current data."""

        self._original = self.to_dict()

    def had_metric(self, metric_name: str) -> bool:
        """Return ``True`` if ``metric_name`` existed when loaded."""

        if not self._original:
            return False
        for m in self._original.get("metrics", []):
            if m.get("name") == metric_name:
                return True
        return False


def save_exercise(exercise: Exercise) -> None:
    """Persist ``exercise`` to the database as a user-defined copy."""

    db_path = exercise.db_path
    with sqlite3.connect(str(db_path)) as conn:
        cursor = conn.cursor()

        cursor.execute(
            "SELECT id FROM library_exercises WHERE name = ? AND is_user_created = 1 AND deleted = 0",
            (exercise.name,),
        )
        row = cursor.fetchone()
        if row:
            ex_id = row[0]
            cursor.execute(
                "UPDATE library_exercises SET description = ? WHERE id = ?",
                (exercise.description, ex_id),
            )
            cursor.execute(
                "UPDATE library_exercise_metrics SET deleted = 1 WHERE exercise_id = ?",
                (ex_id,),
            )
        else:
            cursor.execute(
                "INSERT INTO library_exercises (name, description, is_user_created) VALUES (?, ?, 1)",
                (exercise.name, exercise.description),
            )
            ex_id = cursor.lastrowid
    
        for position, m in enumerate(exercise.metrics):
            cursor.execute(
                "SELECT id, type FROM library_metric_types WHERE name = ?",
                (m["name"],),
            )
            mt_row = cursor.fetchone()
            if not mt_row:
                continue
            metric_id, default_type = mt_row
    
            cursor.execute(
                "SELECT type, input_timing, is_required, scope FROM library_metric_types WHERE id = ?",
                (metric_id,),
            )
            default_row = cursor.fetchone()
            mtype = timing = req = scope_val = None
            if default_row:
                def_type, def_timing, def_req, def_scope = default_row
                if m.get("type") != def_type:
                    mtype = m.get("type")
                if m.get("input_timing") != def_timing:
    
                    timing = m.get("input_timing")
                if bool(m.get("is_required")) != bool(def_req):
                    req = int(m.get("is_required", False))
                if m.get("scope") != def_scope:
                    scope_val = m.get("scope")
    
            cursor.execute(
                """INSERT INTO library_exercise_metrics
                    (exercise_id, metric_type_id, position, type, input_timing, is_required, scope, enum_values_json)
                    VALUES (?, ?, ?, ?, ?, ?, ?, ?)""",
                (
                    ex_id,
                    metric_id,
                    position,
                    mtype,
    
                    timing,
                    req,
                    scope_val,
                    (
                        json.dumps(m.get("values")) if m.get("values") and (m.get("type") or default_type) == "enum" else None
    
                    ),
                ),
            )
    
        conn.commit()

    exercise.is_user_created = True
    exercise.mark_saved()


def delete_exercise(
    name: str,
    db_path: Path = DEFAULT_DB_PATH,
    *,
    is_user_created: bool = True,
) -> bool:
    """Delete `name` from the exercises table.

    Only the variant matching `is_user_created` will be removed. The
    function returns `True` when a row was deleted.
    """

    with sqlite3.connect(str(db_path)) as conn:
        cursor = conn.cursor()
        cursor.execute(
            "SELECT id FROM library_exercises WHERE name = ? AND is_user_created = ? AND deleted = 0",
            (name, int(is_user_created)),
        )
        row = cursor.fetchone()
        if not row:
            return False

        ex_id = row[0]

        cursor.execute(
        "SELECT 1 FROM preset_section_exercises WHERE library_exercise_id = ? AND deleted = 0 LIMIT 1",
        (ex_id,),
        )
        if cursor.fetchone():
            raise ValueError("Exercise is in use and cannot be deleted")

        cursor.execute(
            "UPDATE library_exercise_metrics SET deleted = 1 WHERE exercise_id = ?",
            (ex_id,),
        )
        cursor.execute(
        "UPDATE library_exercises SET deleted = 1 WHERE id = ?",
        (ex_id,),
        )
        conn.commit()
        return True


def delete_metric_type(
    name: str,
    db_path: Path = DEFAULT_DB_PATH,
    *,
    is_user_created: bool = True,
) -> bool:
    """Delete ``name`` from the metric types table.

    Only the variant matching ``is_user_created`` will be removed. The
    function returns ``True`` when a row was deleted.  A ``ValueError`` is
    raised if the metric type is still referenced by any exercise or preset.
    """

    with sqlite3.connect(str(db_path)) as conn:
        cursor = conn.cursor()
        cursor.execute(
            "SELECT id FROM library_metric_types WHERE name = ? AND is_user_created = ? AND deleted = 0",
            (name, int(is_user_created)),
        )
        row = cursor.fetchone()
        if not row:
            return False

<<<<<<< HEAD

        mt_id = row[0]

        # Check if this metric type is referenced by any exercises or presets
        cursor.execute(
            "SELECT 1 FROM library_exercise_metrics WHERE metric_type_id = ? AND deleted = 0 LIMIT 1",
            (mt_id,),
        )
        if cursor.fetchone():
            raise ValueError("Metric type is in use and cannot be deleted")
=======
    cursor.execute(
        "SELECT 1 FROM preset_preset_metrics WHERE library_metric_type_id = ? AND deleted = 0 LIMIT 1",
        (mt_id,),
    )
    if cursor.fetchone():
        conn.close()
        raise ValueError("Metric type is in use and cannot be deleted")

    cursor.execute(
        "SELECT 1 FROM preset_exercise_metrics "
        "WHERE library_metric_type_id = ? AND deleted = 0 LIMIT 1",
        (mt_id,),
    )
    if cursor.fetchone():
        conn.close()
        raise ValueError("Metric type is in use and cannot be deleted")
>>>>>>> 8cd95398

        cursor.execute(
            "SELECT 1 FROM preset_preset_metrics WHERE library_metric_type_id = ? AND deleted = 0 LIMIT 1",
            (mt_id,),
        )
        if cursor.fetchone():
            raise ValueError("Metric type is in use and cannot be deleted")

        cursor.execute(
            "UPDATE library_metric_types SET deleted = 1 WHERE id = ?",
            (mt_id,),
        )
        conn.commit()
        return True

class PresetEditor:
    """Helper for creating or editing workout presets in memory."""

    def __init__(
        self,
        preset_name: str | None = None,
        db_path: Path = DEFAULT_DB_PATH,
    ):
        """Create the editor and optionally load an existing preset."""

        self.db_path = Path(db_path)
        self.conn = sqlite3.connect(str(self.db_path))

        self.preset_name: str = preset_name or ""
        self.sections: list[dict] = []
        self.preset_metrics: list[dict] = []
        self._preset_id: int | None = None
        self._original: dict | None = None

        if preset_name:
            self.load(preset_name)
        else:
            self._load_required_metrics()
            self._original = self.to_dict()

    def _load_required_metrics(self) -> None:
        """Load required preset metric types into ``preset_metrics``."""
        cursor = self.conn.cursor()
        cursor.execute(
            """
            SELECT name, description, type,
                   input_timing, is_required, scope, enum_values_json

              FROM library_metric_types
             WHERE deleted = 0 AND is_required = 1
               AND scope IN ('preset', 'session')
            ORDER BY id
            """
        )
        for (
            name,
            desc,
            mtype,
            timing,
            req,
            scope,
            enum_json,
        ) in cursor.fetchall():
            values = []
            if mtype == "enum" and enum_json:
                try:
                    values = json.loads(enum_json)
                except Exception:
                    values = []
            self.preset_metrics.append(
                {
                    "name": name,
                    "type": mtype,
                    "input_timing": timing,
                    "is_required": bool(req),
                    "scope": scope,
                    "description": desc,
                    "values": values,
                    "value": None,
                }
            )

    def load(self, preset_name: str) -> None:
        """Load ``preset_name`` from the database into memory."""

        cursor = self.conn.cursor()
        cursor.execute(
            "SELECT id FROM preset_presets WHERE name = ? AND deleted = 0",
            (preset_name,),
        )
        row = cursor.fetchone()
        if not row:
            raise ValueError(f"Preset '{preset_name}' not found")

        preset_id = row[0]
        cursor.execute(
            "SELECT id, name FROM preset_preset_sections WHERE preset_id = ? AND deleted = 0 ORDER BY position",
            (preset_id,),
        )

        self.preset_name = preset_name
        self.sections.clear()
        self.preset_metrics.clear()

        for section_id, name in cursor.fetchall():
            cursor.execute(
                """
                SELECT id, exercise_name, number_of_sets, rest_time, library_exercise_id
                  FROM preset_section_exercises
                 WHERE section_id = ? AND deleted = 0
                 ORDER BY position
                """,
                (section_id,),
            )
            exercises = []
            for ex_id, ex_name, sets, rest, lib_id in cursor.fetchall():
                exercises.append(
                    {
                        "id": ex_id,
                        "name": ex_name,
                        "sets": sets,
                        "rest": rest,
                        "library_id": lib_id,
                    }
                )
            self.sections.append({"name": name, "exercises": exercises})

        cursor.execute(
            """
            SELECT mt.name, pm.value, pm.type,
                   pm.input_timing, pm.is_required, pm.scope,
                   pm.enum_values_json, mt.description
              FROM preset_preset_metrics pm
              JOIN library_metric_types mt ON mt.id = pm.library_metric_type_id
             WHERE pm.preset_id = ? AND pm.deleted = 0 AND mt.deleted = 0
             ORDER BY pm.position
            """,
            (preset_id,),
        )
        for (
            name,
            value,
            mtype,
            timing,
            req,
            scope,
            enum_json,
            desc,
        ) in cursor.fetchall():
            if mtype == "int":
                try:
                    value = int(value)
                except Exception:
                    value = 0
            elif mtype in ("float", "slider"):
                try:
                    value = float(value)
                except Exception:
                    value = 0.0
            values = []
            if mtype == "enum" and enum_json:
                try:
                    values = json.loads(enum_json)
                except Exception:
                    values = []
            self.preset_metrics.append(
                {
                    "name": name,
                    "type": mtype,
                    "input_timing": _from_db_timing(timing),
                    "is_required": bool(req),
                    "scope": scope,
                    "description": desc,
                    "values": values,
                    "value": value,
                }
            )

        self._preset_id = preset_id
        self._original = self.to_dict()

    def add_section(self, name: str = "Section") -> int:
        """Add a new section and return its index."""

        self.sections.append({"name": name, "exercises": []})
        return len(self.sections) - 1

    def remove_section(self, index: int) -> None:
        """Remove the section at ``index`` if it exists."""

        if 0 <= index < len(self.sections):
            self.sections.pop(index)

    def rename_section(self, index: int, name: str) -> None:
        """Rename the section at ``index`` to ``name``."""

        if index < 0 or index >= len(self.sections):
            raise IndexError("Section index out of range")
        self.sections[index]["name"] = name

    def add_exercise(
        self,
        section_index: int,
        exercise_name: str,
        sets: int = DEFAULT_SETS_PER_EXERCISE,
        rest: int = DEFAULT_REST_DURATION,
    ) -> dict:
        """Add an exercise to the specified section."""

        if section_index < 0 or section_index >= len(self.sections):
            raise IndexError("Section index out of range")

        cursor = self.conn.cursor()
        cursor.execute(
            "SELECT id FROM library_exercises WHERE name = ? AND deleted = 0 ORDER BY is_user_created DESC LIMIT 1",
            (exercise_name,),
        )
        row = cursor.fetchone()
        if row is None:
            raise ValueError(f"Exercise '{exercise_name}' does not exist")

        ex = {
            "id": None,
            "name": exercise_name,
            "sets": sets,
            "rest": rest,
            "library_id": row[0],
        }
        self.sections[section_index]["exercises"].append(ex)
        return ex

    def update_exercise(
        self,
        section_index: int,
        exercise_index: int,
        *,
        sets: int | None = None,
        rest: int | None = None,
    ) -> None:
        """Update sets or rest time for an exercise in the preset."""

        if (
            section_index < 0
            or section_index >= len(self.sections)
            or exercise_index < 0
            or exercise_index >= len(self.sections[section_index]["exercises"])
        ):
            raise IndexError("Exercise index out of range")

        exercise = self.sections[section_index]["exercises"][exercise_index]
        if sets is not None:
            exercise["sets"] = sets
        if rest is not None:
            exercise["rest"] = rest

    def remove_exercise(self, section_index: int, exercise_index: int) -> None:
        """Remove an exercise from ``section_index`` at ``exercise_index``."""

        if (
            section_index < 0
            or section_index >= len(self.sections)
            or exercise_index < 0
            or exercise_index >= len(self.sections[section_index]["exercises"])
        ):
            raise IndexError("Exercise index out of range")

        self.sections[section_index]["exercises"].pop(exercise_index)

    def move_exercise(self, section_index: int, old_index: int, new_index: int) -> None:
        """Move an exercise within a section to ``new_index``."""

        if (
            section_index < 0
            or section_index >= len(self.sections)
            or old_index < 0
            or old_index >= len(self.sections[section_index]["exercises"])
            or new_index < 0
            or new_index >= len(self.sections[section_index]["exercises"])
        ):
            raise IndexError("Exercise index out of range")

        exercises = self.sections[section_index]["exercises"]
        ex = exercises.pop(old_index)
        exercises.insert(new_index, ex)

    # ------------------------------------------------------------------
    # Preset metric helpers
    # ------------------------------------------------------------------
    def add_metric(self, metric_name: str, *, value=None) -> None:
        """Add a metric defined in ``library_metric_types`` by name."""

        cursor = self.conn.cursor()
        cursor.execute(
            """
            SELECT description, type, input_timing,
                   scope, is_required, enum_values_json
              FROM library_metric_types
             WHERE name = ? AND deleted = 0
            """,
            (metric_name,),
        )
        row = cursor.fetchone()
        if not row:
            raise ValueError(f"Metric '{metric_name}' not found")
        (
            desc,
            mtype,
            timing,
            scope,
            req,
            enum_json,
        ) = row
        values = []
        if mtype == "enum" and enum_json:
            try:
                values = json.loads(enum_json)
            except Exception:
                values = []
        self.preset_metrics.append(
            {
                "name": metric_name,
                "type": mtype,
                "input_timing": timing,
                "is_required": bool(req),
                "scope": scope,
                "description": desc,
                "values": values,
                "value": value,
            }
        )

    def remove_metric(self, metric_name: str) -> None:
        """Remove metric with ``metric_name`` if present."""

        self.preset_metrics = [m for m in self.preset_metrics if m.get("name") != metric_name]

    def update_metric(self, metric_name: str, **updates) -> None:
        """Update metric named ``metric_name`` with ``updates``."""

        for metric in self.preset_metrics:
            if metric.get("name") == metric_name:
                metric.update(updates)
                break

    def to_dict(self) -> dict:
        """Return the preset data as a dictionary."""

        result = {
            "name": self.preset_name,
            "sections": [],
            "preset_metrics": copy.deepcopy(self.preset_metrics),
        }
        for sec in self.sections:
            ex_list = []
            for ex in sec.get("exercises", []):
                ex_copy = {k: v for k, v in ex.items() if k not in {"id", "library_id"}}
                ex_list.append(copy.deepcopy(ex_copy))
            result["sections"].append({"name": sec.get("name"), "exercises": ex_list})
        return result

    def close(self) -> None:
        self.conn.close()

    # ------------------------------------------------------------------
    # Modification tracking helpers
    # ------------------------------------------------------------------
    def is_modified(self) -> bool:
        """Return ``True`` if the preset differs from the original state."""

        return self._original != self.to_dict()

    def mark_saved(self) -> None:
        """Record the current state as the saved state."""

        self._preset_id = self._preset_id  # keep mypy happy
        self._original = self.to_dict()

    # ------------------------------------------------------------------
    # Persistence
    # ------------------------------------------------------------------
    def save(self) -> None:
        """Write the current preset to the database."""

        if not self.preset_name.strip():
            raise ValueError("Preset name cannot be empty")

        cursor = self.conn.cursor()
        cursor.execute(
            "SELECT id FROM preset_presets WHERE name = ? AND deleted = 0",
            (self.preset_name,),
        )
        row = cursor.fetchone()
        if row and (self._preset_id is None or row[0] != self._preset_id):
            raise ValueError("A preset with that name already exists")

        if row:
            preset_id = row[0]
            self._preset_id = preset_id
            cursor.execute(
                "SELECT id FROM preset_preset_sections WHERE preset_id = ? AND deleted = 0 ORDER BY position",
                (preset_id,),
            )
            sec_ids = [r[0] for r in cursor.fetchall()]
            cursor.execute(
                "UPDATE preset_presets SET name = ? WHERE id = ?",
                (self.preset_name, preset_id),
            )
        else:
            cursor.execute(
                "INSERT INTO preset_presets (name) VALUES (?)",
                (self.preset_name,),
            )
            preset_id = cursor.lastrowid
            self._preset_id = preset_id
            sec_ids = []

        for sec_pos, sec in enumerate(self.sections):
            if sec_pos < len(sec_ids):
                section_id = sec_ids[sec_pos]
                cursor.execute(
                    "UPDATE preset_preset_sections SET name = ?, position = ?, deleted = 0 WHERE id = ?",
                    (sec.get("name", f"Section {sec_pos + 1}"), sec_pos, section_id),
                )
            else:
                cursor.execute(
                    "INSERT INTO preset_preset_sections (preset_id, name, position) VALUES (?, ?, ?)",
                    (preset_id, sec.get("name", f"Section {sec_pos + 1}"), sec_pos),
                )
                section_id = cursor.lastrowid

            cursor.execute(
                "SELECT id, exercise_name, number_of_sets, rest_time, position, library_exercise_id FROM preset_section_exercises WHERE section_id = ? AND deleted = 0",
                (section_id,),
            )
            existing = {
                row_id: {
                    "name": n,
                    "sets": s,
                    "rest": r,
                    "pos": p,
                    "library_id": lib,
                }
                for row_id, n, s, r, p, lib in cursor.fetchall()
            }
            unused = set(existing.keys())

            for ex_pos, ex in enumerate(sec.get("exercises", [])):
                cursor.execute(
                    "SELECT id, description FROM library_exercises WHERE name = ? AND deleted = 0 ORDER BY is_user_created DESC LIMIT 1",
                    (ex["name"],),
                )
                lr = cursor.fetchone()
                if lr is None:
                    raise ValueError(f"Exercise '{ex['name']}' does not exist")
                lib_id, desc = lr[0], lr[1] or ""

                ex_id = ex.get("id")
                sets_val = ex.get("sets", DEFAULT_SETS_PER_EXERCISE)
                rest_val = ex.get("rest", DEFAULT_REST_DURATION)

                if ex_id is not None and ex_id in existing:
                    row = existing[ex_id]
                    unused.discard(ex_id)
                    if (
                        row["name"] == ex["name"]
                        and row["sets"] == sets_val
                        and row["rest"] == rest_val
                        and row["library_id"] == lib_id
                    ):
                        if row["pos"] != ex_pos:
                            cursor.execute(
                                "UPDATE preset_section_exercises SET position = ? WHERE id = ?",
                                (ex_pos, ex_id),
                            )
                    else:
                        cursor.execute(
                            "UPDATE preset_section_exercises SET exercise_name = ?, exercise_description = ?, number_of_sets = ?, rest_time = ?, position = ?, library_exercise_id = ?, deleted = 0 WHERE id = ?",
                            (
                                ex["name"],
                                desc,
                                sets_val,
                                rest_val,
                                ex_pos,
                                lib_id,
                                ex_id,
                            ),
                        )

                        if row["library_id"] != lib_id:
                            cursor.execute(
                                "UPDATE preset_exercise_metrics SET deleted = 1 WHERE section_exercise_id = ?",
                                (ex_id,),
                            )
                            cursor.execute(
                            """
                            SELECT mt.name,
                                   COALESCE(em.type, mt.type),
                                   COALESCE(em.input_timing, mt.input_timing),
                                   COALESCE(em.is_required, mt.is_required),
                                   COALESCE(em.scope, mt.scope),
                                   COALESCE(em.enum_values_json, mt.enum_values_json),
                                  em.position,
                                  mt.id
                              FROM library_exercise_metrics em
                              JOIN library_metric_types mt ON em.metric_type_id = mt.id
                             WHERE em.exercise_id = ?
                             ORDER BY em.position
                            """,
                            (lib_id,),
                        )
                        for (
                            mt_name,
                            m_input,

                            m_timing,
                            m_req,
                            m_scope,
                            m_enum_json,
                            mpos,
                            mt_id,
                        ) in cursor.fetchall():
                            cursor.execute(
                                """INSERT INTO preset_exercise_metrics (section_exercise_id, metric_name, type, input_timing, is_required, scope, enum_values_json, position, library_metric_type_id) VALUES (?, ?, ?, ?, ?, ?, ?, ?, ?)""",
                                (
                                    ex_id,
                                    mt_name,
                                    m_input,

                                    m_timing,
                                    m_req,
                                    m_scope,
                                    m_enum_json,
                                    mpos,
                                    mt_id,
                                ),
                            )
                else:
                    cursor.execute(
                        """INSERT INTO preset_section_exercises (section_id, exercise_name, exercise_description, position, number_of_sets, library_exercise_id, rest_time) VALUES (?, ?, ?, ?, ?, ?, ?)""",
                        (
                            section_id,
                            ex["name"],
                            desc,
                            ex_pos,
                            sets_val,
                            lib_id,
                            rest_val,
                        ),
                    )
                    ex_id = cursor.lastrowid
                    ex["id"] = ex_id

                    cursor.execute(
                        """
                        SELECT mt.name,
                               COALESCE(em.type, mt.type),
                               COALESCE(em.input_timing, mt.input_timing),
                               COALESCE(em.is_required, mt.is_required),
                               COALESCE(em.scope, mt.scope),
                               COALESCE(em.enum_values_json, mt.enum_values_json),
                               em.position,
                               mt.id
                          FROM library_exercise_metrics em
                          JOIN library_metric_types mt ON em.metric_type_id = mt.id
                         WHERE em.exercise_id = ?
                         ORDER BY em.position
                        """,
                        (lib_id,),
                    )
                    for (
                        mt_name,
                        m_input,

                        m_timing,
                        m_req,
                        m_scope,
                        m_enum_json,
                        mpos,
                        mt_id,
                    ) in cursor.fetchall():
                        cursor.execute(
                            """INSERT INTO preset_exercise_metrics (section_exercise_id, metric_name, type, input_timing, is_required, scope, enum_values_json, position, library_metric_type_id) VALUES (?, ?, ?, ?, ?, ?, ?, ?, ?)""",
                            (
                                ex_id,
                                mt_name,
                                m_input,

                                m_timing,
                                m_req,
                                m_scope,
                                m_enum_json,
                                mpos,
                                mt_id,
                            ),
                        )

            for old_id in unused:
                cursor.execute(
                    "UPDATE preset_exercise_metrics SET deleted = 1 WHERE section_exercise_id = ?",
                    (old_id,),
                )
                cursor.execute(
                    "UPDATE preset_section_exercises SET deleted = 1 WHERE id = ?",
                    (old_id,),
                )

        for sid in sec_ids[len(self.sections):]:
            cursor.execute(
                "SELECT id FROM preset_section_exercises WHERE section_id = ? AND deleted = 0",
                (sid,),
            )
            ex_ids = [r[0] for r in cursor.fetchall()]
            for eid in ex_ids:
                cursor.execute(
                    "UPDATE preset_exercise_metrics SET deleted = 1 WHERE section_exercise_id = ?",
                    (eid,),
                )
                cursor.execute(
                    "UPDATE preset_section_exercises SET deleted = 1 WHERE id = ?",
                    (eid,),
                )
            cursor.execute(
                "UPDATE preset_preset_sections SET deleted = 1 WHERE id = ?",
                (sid,),
            )

        cursor.execute(
            "SELECT id, library_metric_type_id FROM preset_preset_metrics"
            " WHERE preset_id = ? AND deleted = 0",
            (preset_id,),
        )
        existing = {lm_id: row_id for row_id, lm_id in cursor.fetchall()}

        for pos, metric in enumerate(self.preset_metrics):
            cursor.execute(
                "SELECT id FROM library_metric_types WHERE name = ? AND deleted = 0",
                (metric.get("name"),),
            )
            row = cursor.fetchone()
            if not row:
                continue
            mt_id = row[0]
            enum_json = (
                json.dumps(metric.get("values"))
                if metric.get("type") == "enum" and metric.get("values")
                else None
            )

            if mt_id in existing:
                cursor.execute(
                    """
                    UPDATE preset_preset_metrics
                       SET type = ?,
                           input_timing = ?,
                           scope = ?,
                           is_required = ?,
                           enum_values_json = ?,
                           position = ?,
                           value = ?,
                           deleted = 0
                     WHERE id = ?
                    """,
                    (
                        metric.get("type"),
                        _to_db_timing(metric.get("input_timing")),
                        metric.get("scope"),
                        int(metric.get("is_required", False)),
                        enum_json,
                        pos,
                        str(metric.get("value")) if metric.get("value") is not None else None,
                        existing.pop(mt_id),
                    ),
                )
            else:
                cursor.execute(
                    """
                    INSERT INTO preset_preset_metrics
                        (
                            preset_id,
                            library_metric_type_id,
                            type,
                            input_timing,
                            scope,
                            is_required,
                            enum_values_json,
                            position,
                            value
                        )
                    VALUES (?, ?, ?, ?, ?, ?, ?, ?, ?)
                    """,
                    (
                        preset_id,
                        mt_id,
                        metric.get("type"),
                        _to_db_timing(metric.get("input_timing")),
                        metric.get("scope"),
                        int(metric.get("is_required", False)),
                        enum_json,
                        pos,
                        str(metric.get("value")) if metric.get("value") is not None else None,
                    ),
                )

        for remaining_id in existing.values():
            cursor.execute(
                "UPDATE preset_preset_metrics SET deleted = 1 WHERE id = ?",
                (remaining_id,),
            )

        self.conn.commit()
        self.mark_saved()<|MERGE_RESOLUTION|>--- conflicted
+++ resolved
@@ -1135,9 +1135,7 @@
         if not row:
             return False
 
-<<<<<<< HEAD
-
-        mt_id = row[0]
+mt_id = row[0]
 
         # Check if this metric type is referenced by any exercises or presets
         cursor.execute(
@@ -1146,24 +1144,20 @@
         )
         if cursor.fetchone():
             raise ValueError("Metric type is in use and cannot be deleted")
-=======
-    cursor.execute(
-        "SELECT 1 FROM preset_preset_metrics WHERE library_metric_type_id = ? AND deleted = 0 LIMIT 1",
-        (mt_id,),
-    )
-    if cursor.fetchone():
-        conn.close()
-        raise ValueError("Metric type is in use and cannot be deleted")
-
-    cursor.execute(
-        "SELECT 1 FROM preset_exercise_metrics "
-        "WHERE library_metric_type_id = ? AND deleted = 0 LIMIT 1",
-        (mt_id,),
-    )
-    if cursor.fetchone():
-        conn.close()
-        raise ValueError("Metric type is in use and cannot be deleted")
->>>>>>> 8cd95398
+
+        cursor.execute(
+            "SELECT 1 FROM preset_preset_metrics WHERE library_metric_type_id = ? AND deleted = 0 LIMIT 1",
+            (mt_id,),
+        )
+        if cursor.fetchone():
+            raise ValueError("Metric type is in use and cannot be deleted")
+
+        cursor.execute(
+            "SELECT 1 FROM preset_exercise_metrics WHERE library_metric_type_id = ? AND deleted = 0 LIMIT 1",
+            (mt_id,),
+        )
+        if cursor.fetchone():
+            raise ValueError("Metric type is in use and cannot be deleted")
 
         cursor.execute(
             "SELECT 1 FROM preset_preset_metrics WHERE library_metric_type_id = ? AND deleted = 0 LIMIT 1",
