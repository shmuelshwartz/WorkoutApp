--- conflicted
+++ resolved
@@ -627,7 +627,6 @@
                                 size_hint_y: None
                                 height: self.minimum_height
                                 padding: 0, 0, 0, root.exercise_panel.height if root.panel_visible else 0
-<<<<<<< HEAD
                                 MDBoxLayout:
                                     id: sections_box
                                     orientation: "vertical"
@@ -638,13 +637,7 @@
                                     size_hint_y: None
                                     height: "40dp"
                                     on_release: app.root.get_screen("edit_preset").add_section()
-=======
-                        MDRaisedButton:
-                            text: "Add Section"
-                            size_hint_y: None
-                            height: "40dp"
-                            on_release: app.root.get_screen("edit_preset").add_section()
->>>>>>> a3070f82
+
 
                 Screen:
                     name: "details"
