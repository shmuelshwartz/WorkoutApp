MDScreenManager:
    RestScreen:
    ActiveScreen:
    WelcomeScreen:
    HomeScreen:
    SelectWorkoutScreen:
    SettingsScreen:
    StartWorkoutScreen:

<WelcomeScreen>:
    name: "welcome"
    MDBoxLayout:
        md_bg_color: app.get_color_tuple(app.screen_color)
        orientation: "vertical"
        spacing: dp(20)
        padding: dp(20)
        MDLabel:
            text: "Welcome to the Workout App"
            halign: "center"
            font_style: "H5"
        MDRaisedButton:
            text: "Continue"
            pos_hint: {"center_x": 0.5}
            on_release: app.root.current = "home"
            md_bg_color: app.get_color_tuple(app.button_color)
            text_color: app.get_color_tuple(app.button_text_color)

<HomeScreen>:
    name: "home"
    MDBoxLayout:
        md_bg_color: app.get_color_tuple(app.screen_color)
        orientation: "vertical"
        spacing: dp(20)
        padding: dp(20)
        MDLabel:
            text: "Home"
            halign: "center"
            font_style: "H5"
        MDRaisedButton:
            text: "Select Workout"
            pos_hint: {"center_x": 0.5}
            on_release: app.root.current = "select_workout"
            md_bg_color: app.get_color_tuple(app.button_color)
            text_color: app.get_color_tuple(app.button_text_color)
        MDRaisedButton:
            text: "Settings"
            pos_hint: {"center_x": 0.5}
            on_release: app.root.current = "settings"
            md_bg_color: app.get_color_tuple(app.button_color)
            text_color: app.get_color_tuple(app.button_text_color)
        MDRaisedButton:
            text: "Start Workout"
            pos_hint: {"center_x": 0.5}
            on_release: app.root.current = "start_workout"
            md_bg_color: app.get_color_tuple(app.button_color)
            text_color: app.get_color_tuple(app.button_text_color)

<SelectWorkoutScreen>:
    name: "select_workout"
    MDBoxLayout:
        md_bg_color: app.get_color_tuple(app.screen_color)
        orientation: "vertical"
        spacing: dp(20)
        padding: dp(20)
        MDLabel:
            text: "Select Workout"
            halign: "center"
            font_style: "H5"
        MDRaisedButton:
            text: "Start"
            pos_hint: {"center_x": 0.5}
            on_release: app.root.current = "start_workout"
            md_bg_color: app.get_color_tuple(app.button_color)
            text_color: app.get_color_tuple(app.button_text_color)
        MDRaisedButton:
            text: "Back"
            pos_hint: {"center_x": 0.5}
            on_release: app.root.current = "home"
            md_bg_color: app.get_color_tuple(app.button_color)
            text_color: app.get_color_tuple(app.button_text_color)

<SettingsScreen>:
    name: "settings"
    MDBoxLayout:
        md_bg_color: app.get_color_tuple(app.screen_color)
        orientation: "vertical"
        spacing: dp(20)
        padding: dp(20)
        MDLabel:
            text: "Settings"
            halign: "center"
            font_style: "H5"
        MDRaisedButton:
            text: "Screen Color"
            pos_hint: {"center_x": 0.5}
            on_release: app.open_screen_color_picker()
            md_bg_color: app.get_color_tuple(app.button_color)
            text_color: app.get_color_tuple(app.button_text_color)
        MDRaisedButton:
            text: "Button Color"
            pos_hint: {"center_x": 0.5}
            on_release: app.open_button_color_picker()
            md_bg_color: app.get_color_tuple(app.button_color)
            text_color: app.get_color_tuple(app.button_text_color)
        MDRaisedButton:
            text: "Back"
            pos_hint: {"center_x": 0.5}
            on_release: app.go_home()
            md_bg_color: app.get_color_tuple(app.button_color)
            text_color: app.get_color_tuple(app.button_text_color)

<StartWorkoutScreen>:
    name: "start_workout"
    MDBoxLayout:
        md_bg_color: app.get_color_tuple(app.screen_color)
        orientation: "vertical"
        spacing: dp(20)
        padding: dp(20)
        MDLabel:
            text: "Ready to start?"
            halign: "center"
            font_style: "H5"
        MDRaisedButton:
            text: "Begin"
            pos_hint: {"center_x": 0.5}
            on_release: app.root.current = "rest"
            md_bg_color: app.get_color_tuple(app.button_color)
            text_color: app.get_color_tuple(app.button_text_color)
        MDRaisedButton:
            text: "Back"
            pos_hint: {"center_x": 0.5}
            on_release: app.go_home()
            md_bg_color: app.get_color_tuple(app.button_color)
            text_color: app.get_color_tuple(app.button_text_color)

<ActiveScreen>:
    name: "active"
    MDBoxLayout:
        md_bg_color: app.get_color_tuple(app.screen_color)
        orientation: "vertical"
        spacing: dp(20)
        padding: dp(20)
        MDLabel:
            text: "Active Workout"
            halign: "center"
            font_style: "H5"
<<<<<<< HEAD
        MDLabel:
            id: active_timer
            text: '{:02d}:{:02d}'.format(int(root.time_elapsed // 60), int(root.time_elapsed % 60))
            halign: "center"
            font_style: "H2"
=======
        MDRaisedButton:
            text: "Next"
            pos_hint: {"center_x": 0.5}
            on_release: app.root.current = "rest"
            md_bg_color: app.get_color_tuple(app.button_color)
            text_color: app.get_color_tuple(app.button_text_color)
        MDRaisedButton:
            text: "Stop"
            pos_hint: {"center_x": 0.5}
            on_release: app.go_home()
            md_bg_color: app.get_color_tuple(app.button_color)
            text_color: app.get_color_tuple(app.button_text_color)
>>>>>>> 26f2e966

<RestScreen>:
    name: "rest"
    MDBoxLayout:
        md_bg_color: app.get_color_tuple(app.screen_color)
        orientation: "vertical"
        spacing: dp(20)
        padding: dp(20)
        MDLabel:
            text: "Rest"
            halign: "center"
            font_style: "H5"
        MDRaisedButton:
<<<<<<< HEAD
            id: rest_timer
            text: str(root.timer)
            on_release: root.toggle_ready()
            md_bg_color: (0,1,0,1) if root.ready else (1,0,0,1)
            size_hint_y: None
            height: dp(200)
            font_size: "48sp"
=======
            text: "Next"
            pos_hint: {"center_x": 0.5}
            on_release: app.root.current = "active"
            md_bg_color: app.get_color_tuple(app.button_color)
            text_color: app.get_color_tuple(app.button_text_color)
        MDRaisedButton:
            text: "Stop"
            pos_hint: {"center_x": 0.5}
            on_release: app.go_home()
            md_bg_color: app.get_color_tuple(app.button_color)
            text_color: app.get_color_tuple(app.button_text_color)
>>>>>>> 26f2e966
<|MERGE_RESOLUTION|>--- conflicted
+++ resolved
@@ -144,26 +144,13 @@
             text: "Active Workout"
             halign: "center"
             font_style: "H5"
-<<<<<<< HEAD
+
         MDLabel:
             id: active_timer
             text: '{:02d}:{:02d}'.format(int(root.time_elapsed // 60), int(root.time_elapsed % 60))
             halign: "center"
             font_style: "H2"
-=======
-        MDRaisedButton:
-            text: "Next"
-            pos_hint: {"center_x": 0.5}
-            on_release: app.root.current = "rest"
-            md_bg_color: app.get_color_tuple(app.button_color)
-            text_color: app.get_color_tuple(app.button_text_color)
-        MDRaisedButton:
-            text: "Stop"
-            pos_hint: {"center_x": 0.5}
-            on_release: app.go_home()
-            md_bg_color: app.get_color_tuple(app.button_color)
-            text_color: app.get_color_tuple(app.button_text_color)
->>>>>>> 26f2e966
+
 
 <RestScreen>:
     name: "rest"
@@ -177,7 +164,7 @@
             halign: "center"
             font_style: "H5"
         MDRaisedButton:
-<<<<<<< HEAD
+
             id: rest_timer
             text: str(root.timer)
             on_release: root.toggle_ready()
@@ -185,16 +172,3 @@
             size_hint_y: None
             height: dp(200)
             font_size: "48sp"
-=======
-            text: "Next"
-            pos_hint: {"center_x": 0.5}
-            on_release: app.root.current = "active"
-            md_bg_color: app.get_color_tuple(app.button_color)
-            text_color: app.get_color_tuple(app.button_text_color)
-        MDRaisedButton:
-            text: "Stop"
-            pos_hint: {"center_x": 0.5}
-            on_release: app.go_home()
-            md_bg_color: app.get_color_tuple(app.button_color)
-            text_color: app.get_color_tuple(app.button_text_color)
->>>>>>> 26f2e966
