from kivymd.app import MDApp
from kivy.lang import Builder

from kivy.clock import Clock
from kivy.properties import NumericProperty
from kivymd.uix.screen import MDScreen


class WorkoutActiveScreen(MDScreen):
    """Screen that shows an active workout with a stopwatch."""

    elapsed = NumericProperty(0)
    _event = None

    def start_timer(self, *args):
        """Start the stopwatch from zero."""
        self.elapsed = 0
        self.stop_timer()
        self._event = Clock.schedule_interval(self._increment, 1)

    def stop_timer(self, *args):
        """Stop the stopwatch if it is running."""
        if self._event:
            self._event.cancel()
            self._event = None

    def _increment(self, dt):
        self.elapsed += 1

    def format_time(self):
        minutes, seconds = divmod(int(self.elapsed), 60)
        return f"{minutes:02d}:{seconds:02d}"
from kivymd.uix.screen import MDScreen
from kivy.properties import StringProperty, NumericProperty
from core import WORKOUT_PRESETS
from kivy.clock import Clock
import time


class RestScreen(MDScreen):
    timer_label = StringProperty("20")
    target_time = NumericProperty(0)

    def on_enter(self, *args):
        self.target_time = time.time() + 20
        self.update_timer(0)
        self._event = Clock.schedule_interval(self.update_timer, 1)
        return super().on_enter(*args)

    def on_leave(self, *args):
        if hasattr(self, "_event") and self._event:
            self._event.cancel()
        return super().on_leave(*args)

    def update_timer(self, dt):
        remaining = int(self.target_time - time.time())
        if remaining <= 0:
            self.timer_label = "0"
            if hasattr(self, "_event") and self._event:
                self._event.cancel()
            if self.manager:
                self.manager.current = "workout_active"
        else:
            self.timer_label = str(remaining)

    def adjust_timer(self, seconds):
        self.target_time += seconds
        if self.target_time - time.time() <= 0:
            if hasattr(self, "_event") and self._event:
                self._event.cancel()
            if self.manager:
                self.manager.current = "workout_active"


<<<<<<< HEAD
class PresetsScreen(MDScreen):
    """Screen to select a workout preset."""

    selected_preset = StringProperty("")

    def select_preset(self, name):
        """Select a preset from WORKOUT_PRESETS."""
        if name in WORKOUT_PRESETS:
            self.selected_preset = name




=======
>>>>>>> bdf9f139
class WorkoutApp(MDApp):
    def build(self):
        return Builder.load_file("main.kv")


if __name__ == "__main__":
    WorkoutApp().run()<|MERGE_RESOLUTION|>--- conflicted
+++ resolved
@@ -72,7 +72,7 @@
                 self.manager.current = "workout_active"
 
 
-<<<<<<< HEAD
+
 class PresetsScreen(MDScreen):
     """Screen to select a workout preset."""
 
@@ -83,11 +83,6 @@
         if name in WORKOUT_PRESETS:
             self.selected_preset = name
 
-
-
-
-=======
->>>>>>> bdf9f139
 class WorkoutApp(MDApp):
     def build(self):
         return Builder.load_file("main.kv")
