from kivymd.app import MDApp
from kivy.lang import Builder
from kivy.clock import Clock
from kivy.metrics import dp
from kivy.properties import (
    NumericProperty,
    StringProperty,
    ObjectProperty,
    BooleanProperty,
    ListProperty,
)
from kivymd.uix.screen import MDScreen
from kivymd.uix.boxlayout import MDBoxLayout
from kivymd.uix.textfield import MDTextField
from kivymd.uix.slider import MDSlider
from kivy.uix.spinner import Spinner
from kivy.uix.scrollview import ScrollView
from kivymd.uix.label import MDLabel
from kivymd.uix.list import (
    OneLineListItem,
    MDList,
)
from kivymd.uix.selectioncontrol import MDCheckbox
from kivymd.uix.button import MDIconButton
from kivymd.uix.card import MDSeparator
from kivymd.uix.dialog import MDDialog
try:
    from kivymd.uix.spinner import MDSpinner
except Exception:  # pragma: no cover - fallback for tests without kivymd
    from kivy.uix.spinner import Spinner as MDSpinner
from kivymd.uix.button import MDRaisedButton
from kivy.uix.screenmanager import NoTransition
from pathlib import Path
import os

# Import core so we can always reference the up-to-date WORKOUT_PRESETS list
import core
from core import (
    WorkoutSession,
    load_workout_presets,
    get_metrics_for_exercise,
    PresetEditor,
    DEFAULT_SETS_PER_EXERCISE,
    DEFAULT_REST_DURATION,
)

# Load workout presets from the database at startup
load_workout_presets(Path(__file__).resolve().parent / "data" / "workout.db")
import time
import math

from kivy.core.window import Window
import string
import sqlite3
Window.size = (280, 280 * (20 / 9))

# Order of fields for metric editing popups
METRIC_FIELD_ORDER = [
    "name",
    "description",
    "input_type",
    "source_type",
    "input_timing",
    "scope",
    "is_required",
]


class LoadingDialog(MDDialog):
    """Simple dialog displaying a spinner while work is performed."""

    def __init__(self, text: str = "Loading...", **kwargs):
        box = MDBoxLayout(
            orientation="vertical",
            spacing="8dp",
            size_hint_y=None,
            height="72dp",
        )
        spinner = MDSpinner(size_hint=(None, None), size=("48dp", "48dp"))
        spinner.pos_hint = {"center_x": 0.5}
        box.add_widget(spinner)
        box.add_widget(MDLabel(text=text, halign="center"))
        super().__init__(type="custom", content_cls=box, **kwargs)


class WorkoutActiveScreen(MDScreen):
    """Screen that shows an active workout with a stopwatch."""

    elapsed = NumericProperty(0.0)
    start_time = NumericProperty(0.0)
    formatted_time = StringProperty("00:00")
    exercise_name = StringProperty("")
    _event = None

    def start_timer(self, *args):
        """Start or resume the stopwatch."""
        self.stop_timer()
        self.elapsed = 0.0
        self.formatted_time = "00:00"
        self.start_time = time.time()
        self._event = Clock.schedule_interval(self._update_elapsed, 0.1)

    def on_pre_enter(self, *args):
        session = MDApp.get_running_app().workout_session
        if session:
            self.exercise_name = session.next_exercise_display()
        self.start_timer()
        return super().on_pre_enter(*args)

    def stop_timer(self, *args):
        """Stop updating the stopwatch without clearing the start time."""
        if self._event:
            self._event.cancel()
            self._event = None

    def _update_elapsed(self, dt):
        self.elapsed = time.time() - self.start_time
        minutes, seconds = divmod(int(self.elapsed), 60)
        self.formatted_time = f"{minutes:02d}:{seconds:02d}"




class RestScreen(MDScreen):
    timer_label = StringProperty("00:20")
    target_time = NumericProperty(0)
    next_exercise_name = StringProperty("")
    is_ready = BooleanProperty(False)
    timer_color = ListProperty([1, 0, 0, 1])

    def on_enter(self, *args):
        session = MDApp.get_running_app().workout_session
        if session:
            self.next_exercise_name = session.next_exercise_display()
            self.target_time = session.rest_target_time
        else:
            self.target_time = time.time() + DEFAULT_REST_DURATION
        self.is_ready = False
        self.timer_color = (1, 0, 0, 1)
        self.update_timer(0)
        self._event = Clock.schedule_interval(self.update_timer, 0.1)
        return super().on_enter(*args)

    def on_leave(self, *args):
        if hasattr(self, "_event") and self._event:
            self._event.cancel()
        return super().on_leave(*args)

    def toggle_ready(self):
        self.is_ready = not self.is_ready
        self.timer_color = (0, 1, 0, 1) if self.is_ready else (1, 0, 0, 1)
        if self.is_ready and self.target_time <= time.time():
            if hasattr(self, "_event") and self._event:
                self._event.cancel()
                self._event = None
            if self.manager:
                self.manager.current = "workout_active"

    def on_touch_down(self, touch):
        if self.ids.timer_label.collide_point(*touch.pos):
            self.toggle_ready()
            return True
        return super().on_touch_down(touch)

    def update_timer(self, dt):
        remaining = self.target_time - time.time()
        if remaining <= 0:
            self.timer_label = "00:00"
            if hasattr(self, "_event") and self._event:
                self._event.cancel()
                self._event = None
            if self.is_ready and self.manager:
                self.manager.current = "workout_active"
        else:
            total_seconds = math.ceil(remaining)
            minutes, seconds = divmod(total_seconds, 60)
            self.timer_label = f"{minutes:02d}:{seconds:02d}"

    def adjust_timer(self, seconds):
        session = MDApp.get_running_app().workout_session
        if session:
            session.adjust_rest_timer(seconds)
            self.target_time = session.rest_target_time
        else:
            now = time.time()
            if self.target_time <= now:
                self.target_time = now
            self.target_time += seconds
            if self.target_time <= now:
                self.target_time = now
        if self.target_time <= time.time():
            if hasattr(self, "_event") and self._event:
                self._event.cancel()
                self._event = None
            self.update_timer(0)
            if self.is_ready and self.manager:
                self.manager.current = "workout_active"
        else:
            if not hasattr(self, "_event") or not self._event:
                self._event = Clock.schedule_interval(self.update_timer, 0.1)
            self.update_timer(0)


class MetricInputScreen(MDScreen):
    """Screen for entering workout metrics."""

    prev_metric_list = ObjectProperty(None)
    next_metric_list = ObjectProperty(None)
    metrics_scroll = ObjectProperty(None)
    current_tab = StringProperty("previous")
    header_text = StringProperty("")
    exercise_name = StringProperty("")

    def on_slider_touch_down(self, instance, touch):
        if instance.collide_point(*touch.pos) and self.metrics_scroll:
            self.metrics_scroll.do_scroll_y = False
        return False

    def on_slider_touch_up(self, instance, touch):
        if self.metrics_scroll:
            self.metrics_scroll.do_scroll_y = True
        return False

    def switch_tab(self, tab: str):
        """Switch between previous and next metric input views."""
        if tab in ("previous", "next"):
            self.current_tab = tab
            self.update_header()

    def on_pre_enter(self, *args):
        app = MDApp.get_running_app()
        if app and app.workout_session:
            self.exercise_name = app.workout_session.next_exercise_name()
        else:
            self.exercise_name = ""
        self.update_header()
        return super().on_pre_enter(*args)

    def on_leave(self, *args):
        # Reset flag so leaving without saving doesn't advance sets later
        app = MDApp.get_running_app()
        if hasattr(app, "record_new_set"):
            app.record_new_set = False
        return super().on_leave(*args)

    def update_header(self):
        app = MDApp.get_running_app()
        session = app.workout_session if app else None
        if not session:
            self.header_text = ""
            return

        if self.current_tab == "previous":
            if session.current_exercise >= len(session.exercises):
                self.header_text = "Previous Set Metrics"
                return
            ex = session.exercises[session.current_exercise]
            set_number = session.current_set + 1
            self.header_text = f"Previous Set Metrics {ex['name']} Set {set_number}"
        else:
            # upcoming set info
            ex_idx = session.current_exercise
            set_idx = session.current_set + 1
            if ex_idx < len(session.exercises):
                if set_idx >= session.exercises[ex_idx]["sets"]:
                    ex_idx += 1
                    set_idx = 0
            if ex_idx < len(session.exercises):
                ex = session.exercises[ex_idx]
                self.header_text = f"Next Set Metrics {ex['name']} Set {set_idx + 1}"
            else:
                self.header_text = "Next Set Metrics"

    def populate_metrics(self, metrics=None):
        """Populate metric lists for previous and next sets."""
        app = MDApp.get_running_app()
        prev_metrics = []
        next_metrics = []
        if app.workout_session:
            curr_ex = app.workout_session.next_exercise_name()
            self.exercise_name = curr_ex
            all_metrics = get_metrics_for_exercise(
                curr_ex, preset_name=app.workout_session.preset_name
            )
            prev_metrics = [m for m in all_metrics if m.get("input_timing") == "post_set"]

            upcoming_ex = app.workout_session.upcoming_exercise_name()
            next_all = (
                get_metrics_for_exercise(upcoming_ex, preset_name=app.workout_session.preset_name)
                if upcoming_ex
                else []
            )
            next_metrics = [m for m in next_all if m.get("input_timing") == "pre_set"]
        elif metrics is not None:
            prev_metrics = metrics
            next_metrics = metrics
            self.exercise_name = ""

        if not self.prev_metric_list or not self.next_metric_list:
            return
        self.prev_metric_list.clear_widgets()
        self.next_metric_list.clear_widgets()

        def _create_row(metric):
            if isinstance(metric, str):
                name = metric
                input_type = "str"
                source_type = "manual_text"
                values = []
            else:
                name = metric.get("name")
                input_type = metric.get("input_type", "str")
                source_type = metric.get("source_type", "manual_text")
                values = metric.get("values", [])

            row = MDBoxLayout(orientation="horizontal", size_hint_y=None, height=dp(48))
            row.metric_name = name
            row.input_type = input_type
            row.source_type = source_type
            row.add_widget(MDLabel(text=name, size_hint_x=0.4))

            if source_type == "manual_slider":
                widget = MDSlider(min=0, max=1, value=0)
                widget.bind(on_touch_down=self.on_slider_touch_down, on_touch_up=self.on_slider_touch_up)
            elif source_type == "manual_enum":
                widget = Spinner(text=values[0] if values else "", values=values)
            else:  # manual_text
                input_filter = None
                if input_type == "int":
                    input_filter = "int"
                elif input_type == "float":
                    input_filter = "float"
                widget = MDTextField(multiline=False, input_filter=input_filter)

            row.input_widget = widget
            row.add_widget(widget)
            return row

        for m in prev_metrics:
            self.prev_metric_list.add_widget(_create_row(m))
        for m in next_metrics:
            self.next_metric_list.add_widget(_create_row(m))

        self.update_header()

    def save_metrics(self):
        metrics = {}
        for row in reversed(self.prev_metric_list.children):
            name = getattr(row, "metric_name", "")
            widget = getattr(row, "input_widget", None)
            input_type = getattr(row, "input_type", "str")
            if widget is None:
                continue
            value = None
            if isinstance(widget, MDTextField):
                value = widget.text
            elif isinstance(widget, MDSlider):
                value = widget.value
            elif isinstance(widget, Spinner):
                value = widget.text
            if value in (None, ""):
                value = 0 if input_type in ("int", "float") else ""
            if input_type == "int":
                try:
                    value = int(value)
                except ValueError:
                    value = 0
            elif input_type == "float":
                try:
                    value = float(value)
                except ValueError:
                    value = 0.0
            metrics[name] = value
        app = MDApp.get_running_app()
        if app.workout_session and getattr(app, "record_new_set", False):
            finished = app.workout_session.record_metrics(metrics)
            app.record_new_set = False
            if finished and self.manager:
                self.manager.current = "workout_summary"
            elif self.manager:
                self.manager.current = "rest"
        elif self.manager:
            self.manager.current = "rest"

class PresetsScreen(MDScreen):
    """Screen to select a workout preset."""

    preset_list = ObjectProperty(None)
    selected_preset = StringProperty("")
    selected_item = ObjectProperty(None, allownone=True)

    def on_pre_enter(self, *args):
        self.populate()
        return super().on_pre_enter(*args)

    def populate(self):
        if not self.preset_list:
            return
        self.preset_list.clear_widgets()
        for preset in core.WORKOUT_PRESETS:
            item = OneLineListItem(text=preset["name"])
            item.bind(on_release=lambda inst, name=preset["name"]: self.select_preset(name, inst))
            self.preset_list.add_widget(item)

    def select_preset(self, name, item):
        """Select a preset from WORKOUT_PRESETS and highlight item."""
        if self.selected_item:
            self.selected_item.md_bg_color = (0, 0, 0, 0)
        self.selected_item = item
        self.selected_item.md_bg_color = MDApp.get_running_app().theme_cls.primary_light
        if any(p["name"] == name for p in core.WORKOUT_PRESETS):
            self.selected_preset = name
            MDApp.get_running_app().selected_preset = name

    def confirm_selection(self):
        if self.selected_preset and self.manager:
            detail = self.manager.get_screen("preset_detail")
            detail.preset_name = self.selected_preset
            self.manager.current = "preset_detail"


class PresetDetailScreen(MDScreen):
    preset_name = StringProperty("")


class ExerciseLibraryScreen(MDScreen):
    previous_screen = StringProperty("home")
    exercise_list = ObjectProperty(None)
    filter_mode = StringProperty("both")
    filter_dialog = ObjectProperty(None, allownone=True)
    search_text = StringProperty("")
<<<<<<< HEAD
    loading_dialog = ObjectProperty(None, allownone=True)
=======
    _search_event = None
>>>>>>> cbe83979

    def on_pre_enter(self, *args):
        self.populate(True)
        return super().on_pre_enter(*args)

    def populate(self, show_loading: bool = False):
        if show_loading and not os.environ.get("KIVY_UNITTEST"):
            self.loading_dialog = LoadingDialog()
            self.loading_dialog.open()
            Clock.schedule_once(self._populate_impl, 0)
        else:
            self._populate_impl()

    def _populate_impl(self, dt: float | None = None):
        if not self.exercise_list:
            if self.loading_dialog:
                self.loading_dialog.dismiss()
                self.loading_dialog = None
            return
        self.exercise_list.data = []
        db_path = Path(__file__).resolve().parent / "data" / "workout.db"
        exercises = core.get_all_exercises(db_path, include_user_created=True)
        if self.filter_mode == "user":
            exercises = [ex for ex in exercises if ex[1]]
        elif self.filter_mode == "premade":
            exercises = [ex for ex in exercises if not ex[1]]
        if self.search_text:
            s = self.search_text.lower()
            exercises = [ex for ex in exercises if s in ex[0].lower()]
        data = []
        for name, is_user in exercises:
            item = {
                "name": name,
                "text": name,
                "is_user_created": is_user,
                "edit_callback": self.open_edit_popup,
                "delete_callback": self.confirm_delete_exercise,
            }
            if is_user:
<<<<<<< HEAD
                del_icon = IconRightWidget(icon="delete")
                del_icon.theme_text_color = "Custom"
                del_icon.text_color = (1, 0, 0, 1)
                del_icon.bind(on_release=lambda inst, n=name: self.confirm_delete_exercise(n))
                item.add_widget(del_icon)
            self.exercise_list.add_widget(item)
        if self.loading_dialog:
            self.loading_dialog.dismiss()
            self.loading_dialog = None
=======
                item["theme_text_color"] = "Custom"
                item["text_color"] = (0.6, 0.2, 0.8, 1)
            data.append(item)
        self.exercise_list.data = data
>>>>>>> cbe83979

    def open_filter_popup(self):
        list_view = MDList()
        options = [
            ("User Created", "user"),
            ("Premade", "premade"),
            ("Both", "both"),
        ]
        for label, mode in options:
            item = OneLineListItem(text=label)
            item.bind(on_release=lambda inst, m=mode: self.apply_filter(m))
            list_view.add_widget(item)
        scroll = ScrollView(do_scroll_y=True, size_hint_y=None, height=dp(200))
        scroll.add_widget(list_view)
        close_btn = MDRaisedButton(
            text="Close", on_release=lambda *a: self.filter_dialog.dismiss()
        )
        self.filter_dialog = MDDialog(
            title="Filter Exercises", type="custom", content_cls=scroll, buttons=[close_btn]
        )
        self.filter_dialog.open()

    def update_search(self, text):
        """Update search text with debounce to limit populate frequency."""
        self.search_text = text
        if self._search_event:
            self._search_event.cancel()

        def do_populate(dt):
            self._search_event = None
            self.populate()

        # schedule populate with a short delay to debounce rapid input
        self._search_event = Clock.schedule_once(do_populate, 0.2)

    def apply_filter(self, mode, *args):
        self.filter_mode = mode
        if self.filter_dialog:
            self.filter_dialog.dismiss()
            self.filter_dialog = None
        self.populate()

    def open_edit_popup(self, exercise_name, is_user_created):
        """Navigate to ``EditExerciseScreen`` with ``exercise_name`` loaded."""
        app = MDApp.get_running_app()
        if not app or not app.root:
            return
        screen = app.root.get_screen("edit_exercise")
        screen.exercise_name = exercise_name
        screen.is_user_created = is_user_created
        screen.section_index = -1
        screen.exercise_index = -1
        screen.previous_screen = "exercise_library"
        app.root.current = "edit_exercise"

    def confirm_delete_exercise(self, exercise_name):
        dialog = None

        def do_delete(*args):
            db_path = Path(__file__).resolve().parent / "data" / "workout.db"
            try:
                core.delete_exercise(exercise_name, db_path=db_path, is_user_created=True)
            except Exception:
                pass
            self.populate()
            if dialog:
                dialog.dismiss()

        dialog = MDDialog(
            title="Delete Exercise?",
            text=f"Delete {exercise_name}?",
            buttons=[
                MDRaisedButton(text="Cancel", on_release=lambda *a: dialog.dismiss()),
                MDRaisedButton(text="Delete", on_release=do_delete),
            ],
        )
        dialog.open()

    def new_exercise(self):
        """Open ``EditExerciseScreen`` to create a new exercise."""
        app = MDApp.get_running_app()
        if not app or not app.root:
            return
        screen = app.root.get_screen("edit_exercise")
        screen.exercise_name = ""
        screen.is_user_created = True
        screen.section_index = -1
        screen.exercise_index = -1
        screen.previous_screen = "exercise_library"
        app.root.current = "edit_exercise"

    def go_back(self):
        if self.manager:
            self.manager.current = self.previous_screen


class PresetOverviewScreen(MDScreen):
    overview_list = ObjectProperty(None)
    preset_label = ObjectProperty(None)

    def on_pre_enter(self, *args):
        self.populate()
        return super().on_pre_enter(*args)

    def populate(self):
        if not self.overview_list or not self.preset_label:
            return
        self.overview_list.clear_widgets()
        app = MDApp.get_running_app()
        preset_name = app.selected_preset
        self.preset_label.text = (
            preset_name if preset_name else "Preset Overview - summary of the chosen preset"
        )
        for p in core.WORKOUT_PRESETS:
            if p["name"] == preset_name:
                for ex in p["exercises"]:
                    self.overview_list.add_widget(
                        OneLineListItem(text=f"{ex['name']} - sets: {ex['sets']}")
                    )
                break

    def start_workout(self):
        app = MDApp.get_running_app()
        preset_name = app.selected_preset
        app.start_workout(preset_name)
        if self.manager:
            self.manager.current = "rest"


class WorkoutSummaryScreen(MDScreen):
    summary_list = ObjectProperty(None)

    def on_pre_enter(self, *args):
        self.populate()
        return super().on_pre_enter(*args)

    def populate(self):
        if not self.summary_list:
            return
        self.summary_list.clear_widgets()
        app = MDApp.get_running_app()
        session = app.workout_session
        if not session:
            return
        print(session.summary())
        for exercise in session.exercises:
            self.summary_list.add_widget(OneLineListItem(text=exercise["name"]))
            for idx, metrics in enumerate(exercise["results"], 1):
                metrics_text = ", ".join(f"{k}: {v}" for k, v in metrics.items())
                self.summary_list.add_widget(
                    OneLineListItem(text=f"Set {idx}: {metrics_text}")
                )


class SectionWidget(MDBoxLayout):
    """Single preset section containing exercises."""

    section_name = StringProperty("Section")
    section_index = NumericProperty(0)
    color = ListProperty([1, 1, 1, 1])
    expanded = BooleanProperty(True)

    def toggle(self):
        self.expanded = not self.expanded

    def open_exercise_selection(self):
        app = MDApp.get_running_app()
        app.editing_section_index = self.section_index
        if app.root:
            edit = app.root.get_screen("edit_preset")
            edit.show_only_section(self.section_index)
            edit.open_exercise_panel()

    def refresh_exercises(self):
        app = MDApp.get_running_app()
        if not app.preset_editor:
            return
        if self.section_index >= len(app.preset_editor.sections):
            return
        box = self.ids.exercise_list
        box.clear_widgets()
        for idx, ex in enumerate(app.preset_editor.sections[self.section_index]["exercises"]):
            box.add_widget(
                SelectedExerciseItem(
                    text=ex["name"],
                    section_index=self.section_index,
                    exercise_index=idx,
                )
            )

    def confirm_delete(self):
        dialog = None

        def do_delete(*args):
            app = MDApp.get_running_app()
            if app.preset_editor:
                app.preset_editor.remove_section(self.section_index)
            if app.root:
                edit = app.root.get_screen("edit_preset")
                edit.refresh_sections()
            if dialog:
                dialog.dismiss()

        dialog = MDDialog(
            title="Remove Section?",
            text=f"Delete {self.section_name}?",
            buttons=[
                MDRaisedButton(text="Cancel", on_release=lambda *a: dialog.dismiss()),
                MDRaisedButton(text="Delete", on_release=do_delete),
            ],
        )
        dialog.open()


class EditPresetScreen(MDScreen):
    """Screen to edit a workout preset."""

    preset_name = StringProperty("Preset")
    sections_box = ObjectProperty(None)
    panel_visible = BooleanProperty(False)
    exercise_panel = ObjectProperty(None)
    current_tab = StringProperty("sections")

    _colors = [
        (1, 0.9, 0.9, 1),
        (0.9, 1, 0.9, 1),
        (0.9, 0.9, 1, 1),
        (1, 1, 0.9, 1),
        (0.9, 1, 1, 1),
        (1, 0.9, 1, 1),
    ]

    def on_pre_enter(self, *args):
        app = MDApp.get_running_app()
        app.init_preset_editor()
        self.preset_name = app.preset_editor.preset_name or "Preset"
        self.current_tab = "sections"
        if self.sections_box:
            self.sections_box.clear_widgets()
            for idx, sec in enumerate(app.preset_editor.sections):
                self.add_section(sec["name"], index=idx)
            if not app.preset_editor.sections:
                self.add_section()
        return super().on_pre_enter(*args)

    def refresh_sections(self):
        """Repopulate the section widgets from the preset editor."""
        app = MDApp.get_running_app()
        if not self.sections_box:
            return
        self.sections_box.clear_widgets()
        for idx, sec in enumerate(app.preset_editor.sections):
            self.add_section(sec["name"], index=idx)
        if not app.preset_editor.sections:
            self.add_section()

    def open_exercise_panel(self):
        if self.exercise_panel:
            self.exercise_panel.on_open()
        self.panel_visible = True

    def close_exercise_panel(self):
        if self.exercise_panel:
            self.exercise_panel.save_selection()
        self.panel_visible = False
        self.refresh_sections()

    def show_only_section(self, index: int):
        """Hide all sections except the one with ``index``."""
        if not self.sections_box:
            return
        for child in list(self.sections_box.children):
            if isinstance(child, SectionWidget) and child.section_index != index:
                self.sections_box.remove_widget(child)

    def add_section(self, name: str | None = None, index: int | None = None):
        """Add a new section to the preset and return the widget."""
        if not self.sections_box:
            return None
        app = MDApp.get_running_app()
        if index is None:
            if not name:
                name = f"Section {len(app.preset_editor.sections) + 1}"
            index = app.preset_editor.add_section(name)
        color = self._colors[len(self.sections_box.children) % len(self._colors)]
        section = SectionWidget(section_name=name, color=color, section_index=index)
        self.sections_box.add_widget(section)
        section.refresh_exercises()
        return section

    def switch_tab(self, tab: str):
        """Switch between the sections and details tabs."""
        if tab in ("sections", "details"):
            self.current_tab = tab

    def update_preset_name(self, name: str):
        """Update the preset name in the editor."""
        self.preset_name = name
        app = MDApp.get_running_app()
        if app.preset_editor:
            app.preset_editor.preset_name = name



class SelectedExerciseItem(MDBoxLayout):
    """Widget representing a selected exercise with reorder controls."""

    text = StringProperty("")
    section_index = NumericProperty(0)
    exercise_index = NumericProperty(0)

    def edit(self):
        """Open the EditExerciseScreen for this exercise."""
        app = MDApp.get_running_app()
        if not app.root:
            return
        screen = app.root.get_screen("edit_exercise")
        screen.exercise_name = self.text
        screen.section_index = self.section_index
        screen.exercise_index = self.exercise_index
        screen.previous_screen = "edit_preset"
        app.editing_section_index = self.section_index
        app.editing_exercise_index = self.exercise_index
        app.root.current = "edit_exercise"

    def move_up(self):
        parent = self.parent
        if not parent:
            return
        idx = parent.children.index(self)
        if idx < len(parent.children) - 1:
            parent.remove_widget(self)
            parent.add_widget(self, index=idx + 1)

    def move_down(self):
        parent = self.parent
        if not parent:
            return
        idx = parent.children.index(self)
        if idx > 0:
            parent.remove_widget(self)
            parent.add_widget(self, index=idx - 1)

    def remove_self(self):
        dialog = None

        def do_delete(*args):
            parent = self.parent
            if parent:
                parent.remove_widget(self)
            if dialog:
                dialog.dismiss()

        dialog = MDDialog(
            title="Remove Exercise?",
            text=f"Delete {self.text} from this workout?",
            buttons=[
                MDRaisedButton(text="Cancel", on_release=lambda *a: dialog.dismiss()),
                MDRaisedButton(text="Delete", on_release=do_delete),
            ],
        )
        dialog.open()


class ExerciseSelectionPanel(MDBoxLayout):
    """Panel for selecting exercises to add to a preset section."""

    exercise_list = ObjectProperty(None)

    def on_open(self):
        self.populate_exercises()

    def populate_exercises(self):
        if not self.exercise_list:
            return
        self.exercise_list.clear_widgets()
        for name in core.get_all_exercises():
            item = OneLineListItem(text=name)
            item.bind(on_release=lambda inst, n=name: self.select_exercise(n))
            self.exercise_list.add_widget(item)

    def select_exercise(self, name):
        """Add ``name`` to the current section."""
        app = MDApp.get_running_app()
        idx = app.editing_section_index
        if app.preset_editor and 0 <= idx < len(app.preset_editor.sections):
            app.preset_editor.add_exercise(idx, name)
            edit = app.root.get_screen("edit_preset")
            for widget in edit.sections_box.children:
                if isinstance(widget, SectionWidget) and widget.section_index == idx:
                    widget.refresh_exercises()
                    break

    def save_selection(self):
        """No-op kept for API compatibility."""
        pass


class AddMetricPopup(MDDialog):
    """Popup dialog for choosing an action, selecting metrics or creating a new one."""

    def __init__(self, screen: 'EditExerciseScreen', mode: str = "select", **kwargs):
        self.screen = screen
        self.mode = mode

        if mode == "select":
            content, buttons, title = self._build_select_widgets()
        elif mode == "new":
            content, buttons, title = self._build_new_metric_widgets()
        else:  # initial choice
            content, buttons, title = self._build_choice_widgets()

        super().__init__(title=title, type="custom", content_cls=content, buttons=buttons, **kwargs)

    # ------------------------------------------------------------------
    # Building widgets for both modes
    # ------------------------------------------------------------------
    def _build_select_widgets(self):
        metrics = core.get_all_metric_types()
        existing = {m.get("name") for m in self.screen.exercise_obj.metrics}
        metrics = [m for m in metrics if m["name"] not in existing]
        list_view = MDList()
        for m in metrics:
            item = OneLineListItem(text=m["name"])
            item.bind(on_release=lambda inst, name=m["name"]: self.add_metric(name))
            list_view.add_widget(item)

        scroll = ScrollView(do_scroll_y=True, size_hint_y=None, height=dp(400))
        scroll.add_widget(list_view)

        new_btn = MDRaisedButton(text="New Metric", on_release=self.show_new_metric_form)
        cancel_btn = MDRaisedButton(text="Cancel", on_release=lambda *a: self.dismiss())
        buttons = [new_btn, cancel_btn]
        return scroll, buttons, "Select Metric"

    def _build_new_metric_widgets(self):
        default_height = "48dp"
        self.input_widgets = {}

        schema = core.get_metric_type_schema()
        if not schema:
            schema = [
                {"name": "name"},
                {"name": "description"},
                {"name": "input_type", "options": ["int", "float", "str", "bool"]},
                {
                    "name": "source_type",
                    "options": ["manual_text", "manual_enum", "manual_slider"],
                },
                {
                    "name": "input_timing",
                    "options": [
                        "preset",
                        "pre_workout",
                        "post_workout",
                        "pre_set",
                        "post_set",
                    ],
                },
                {
                    "name": "scope",
                    "options": ["session", "section", "exercise", "set"],
                },
                {"name": "is_required"},
            ]
        else:
            order_map = {field["name"]: field for field in schema}
            schema = [
                order_map[name]
                for name in METRIC_FIELD_ORDER
                if name in order_map
            ] + [
                field
                for field in schema
                if field["name"] not in METRIC_FIELD_ORDER
            ]

        form = MDBoxLayout(
            orientation="vertical",
            spacing="8dp",
            size_hint_y=None,
        )
        form.bind(minimum_height=form.setter("height"))

        for field in schema:
            name = field["name"]
            options = field.get("options")
            if name == "is_required":
                row = MDBoxLayout(orientation="horizontal", size_hint_y=None, height="40dp")
                widget = MDCheckbox(size_hint_y=None, height=default_height)
                row.add_widget(widget)
                row.add_widget(MDLabel(text="Required"))
                form.add_widget(row)
            elif options:
                widget = Spinner(text=options[0], values=options, size_hint_y=None, height=default_height)
                form.add_widget(widget)
            else:
                widget = MDTextField(hint_text=name.replace("_", " ").title(), size_hint_y=None, height=default_height)
                form.add_widget(widget)

            self.input_widgets[name] = widget

        # Text box for enum values (hidden unless manual_enum is selected)
        self.enum_values_field = MDTextField(
            hint_text="Enum Values (comma separated)",
            size_hint_y=None,
            height=0,
            opacity=0,
            disabled=True,
        )
        form.add_widget(self.enum_values_field)

        def update_enum_visibility(*args):
            show = self.input_widgets["source_type"].text == "manual_enum"
            if show:
                self.enum_values_field.disabled = False
                self.enum_values_field.opacity = 1
                self.enum_values_field.height = default_height
            else:
                self.enum_values_field.disabled = True
                self.enum_values_field.opacity = 0
                self.enum_values_field.height = 0

        def update_enum_filter(*args):
            input_type = self.input_widgets["input_type"].text
            if input_type == "int":
                allowed = string.digits + ","
            elif input_type == "float":
                allowed = string.digits + ".,"
            else:  # default to str
                allowed = string.ascii_letters + ","

            def _filter(value, from_undo):
                return "".join(ch for ch in value if ch in allowed)

            self.enum_values_field.input_filter = _filter

        if "source_type" in self.input_widgets and "input_type" in self.input_widgets:
            self.input_widgets["source_type"].bind(text=lambda *a: update_enum_visibility())
            self.input_widgets["input_type"].bind(text=lambda *a: update_enum_filter())
            update_enum_visibility()
            update_enum_filter()

        layout = ScrollView(do_scroll_y=True, size_hint_y=None, height=dp(400))
        layout.add_widget(form)

        save_btn = MDRaisedButton(text="Save", on_release=self.save_metric)
        back_btn = MDRaisedButton(text="Back", on_release=lambda *a: self.dismiss())
        buttons = [save_btn, back_btn]
        return layout, buttons, "New Metric"

    def _build_choice_widgets(self):
        label = MDLabel(text="Choose an option", halign="center")
        add_btn = MDRaisedButton(text="Add Metric", on_release=self.show_metric_list)
        new_btn = MDRaisedButton(text="New Metric", on_release=self.show_new_metric_form)
        cancel_btn = MDRaisedButton(text="Cancel", on_release=lambda *a: self.dismiss())
        content = MDBoxLayout(orientation="vertical", spacing="8dp")
        content.add_widget(label)
        buttons = [add_btn, new_btn, cancel_btn]
        return content, buttons, "Metric Options"

    # ------------------------------------------------------------------
    # Mode switching helpers
    # ------------------------------------------------------------------
    def show_new_metric_form(self, *args):
        self.dismiss()
        popup = AddMetricPopup(self.screen, mode="new")
        popup.open()

    def show_metric_list(self, *args):
        self.dismiss()
        popup = AddMetricPopup(self.screen, mode="select")
        popup.open()

    def add_metric(self, name, *args):
        """Add the selected metric type to the exercise object."""
        metric_defs = core.get_all_metric_types()
        for m in metric_defs:
            if m["name"] == name:
                self.screen.exercise_obj.add_metric(m)
                break
        self.dismiss()
        self.screen.populate()
        self.screen.save_enabled = self.screen.exercise_obj.is_modified()

    def save_metric(self, *args):
        """Validate fields and add the new metric to the exercise object."""
        errors = []

        name = self.input_widgets["name"].text.strip()
        input_type = self.input_widgets["input_type"].text
        source_type = self.input_widgets["source_type"].text

        if not name:
            errors.append("name")

        # check for duplicate metric name
        existing_names = {m.get("name") for m in self.screen.exercise_obj.metrics}
        if name and name in existing_names:
            errors.append("name")
            if hasattr(self.input_widgets["name"], "helper_text"):
                self.input_widgets["name"].helper_text = "Duplicate name"
                self.input_widgets["name"].helper_text_mode = "on_error"

        if input_type == "bool" and source_type == "manual_enum":
            errors.extend(["input_type", "source_type"])

        if source_type == "manual_slider" and input_type != "float":
            errors.extend(["input_type", "source_type"])

        values = []
        if source_type == "manual_enum":
            text = self.enum_values_field.text.strip()
            if not text:
                errors.append("enum_values")
            else:
                values = [v.strip() for v in text.split(",") if v.strip()]
                if not values:
                    errors.append("enum_values")

        red = (1, 0, 0, 1)
        for key, widget in self.input_widgets.items():
            if isinstance(widget, Spinner):
                widget.text_color = red if key in errors else (1, 1, 1, 1)
            elif isinstance(widget, MDTextField):
                widget.error = key in errors
        self.enum_values_field.error = "enum_values" in errors

        if errors:
            return

        metric = {}
        for key, widget in self.input_widgets.items():
            if isinstance(widget, MDCheckbox):
                metric[key] = bool(widget.active)
            else:
                metric[key] = widget.text
        if values:
            metric["values"] = values

        db_path = Path(__file__).resolve().parent / "data" / "workout.db"
        try:
            core.add_metric_type(
                metric["name"],
                metric["input_type"],
                metric["source_type"],
                metric["input_timing"],
                metric["scope"],
                metric.get("description", ""),
                metric.get("is_required", False),
                db_path=db_path,
            )
        except sqlite3.IntegrityError:
            self.input_widgets["name"].error = True
            return

        self.screen.exercise_obj.add_metric(metric)
        self.show_metric_list()
        self.screen.save_enabled = self.screen.exercise_obj.is_modified()


class EditMetricPopup(MDDialog):
    """Popup for editing an existing metric."""

    def __init__(self, screen: 'EditExerciseScreen', metric: dict, **kwargs):
        self.screen = screen
        self.metric = metric
        content, buttons, title = self._build_widgets()
        super().__init__(title=title, type="custom", content_cls=content, buttons=buttons, **kwargs)

    def _build_widgets(self):
        default_height = "48dp"
        self.input_widgets = {}

        schema = core.get_metric_type_schema()
        if not schema:
            schema = [
                {"name": "name"},
                {"name": "description"},
                {"name": "input_type", "options": ["int", "float", "str", "bool"]},
                {
                    "name": "source_type",
                    "options": ["manual_text", "manual_enum", "manual_slider"],
                },
                {
                    "name": "input_timing",
                    "options": [
                        "preset",
                        "pre_workout",
                        "post_workout",
                        "pre_set",
                        "post_set",
                    ],
                },
                {
                    "name": "scope",
                    "options": ["session", "section", "exercise", "set"],
                },
                {"name": "is_required"},
            ]
        else:
            order_map = {field["name"]: field for field in schema}
            schema = [
                order_map[name]
                for name in METRIC_FIELD_ORDER
                if name in order_map
            ] + [
                field
                for field in schema
                if field["name"] not in METRIC_FIELD_ORDER
            ]

        form = MDBoxLayout(
            orientation="vertical",
            spacing="8dp",
            size_hint_y=None,
        )
        form.bind(minimum_height=form.setter("height"))

        for field in schema:
            name = field["name"]
            options = field.get("options")
            if name == "is_required":
                row = MDBoxLayout(orientation="horizontal", size_hint_y=None, height="40dp")
                widget = MDCheckbox(size_hint_y=None, height=default_height)
                row.add_widget(widget)
                row.add_widget(MDLabel(text="Required"))
                form.add_widget(row)
            elif options:
                widget = Spinner(text=options[0], values=options, size_hint_y=None, height=default_height)
                form.add_widget(widget)
            else:
                widget = MDTextField(hint_text=name.replace("_", " ").title(), size_hint_y=None, height=default_height)
                form.add_widget(widget)

            self.input_widgets[name] = widget

        # populate values
        for key, widget in self.input_widgets.items():
            if key not in self.metric:
                continue
            value = self.metric[key]
            if isinstance(widget, MDCheckbox):
                widget.active = bool(value)
            elif isinstance(widget, Spinner):
                if value in widget.values:
                    widget.text = value
            elif isinstance(widget, MDTextField):
                widget.text = str(value)

        row = MDBoxLayout(orientation="horizontal", size_hint_y=None, height="40dp")
        self.make_default = MDCheckbox(active=True)
        row.add_widget(self.make_default)
        row.add_widget(MDLabel(text="Make default"))
        form.add_widget(row)

        layout = ScrollView(do_scroll_y=True, size_hint_y=None, height=dp(400))
        layout.add_widget(form)

        save_btn = MDRaisedButton(text="Save", on_release=self.save_metric)
        cancel_btn = MDRaisedButton(text="Cancel", on_release=lambda *a: self.dismiss())
        buttons = [save_btn, cancel_btn]
        return layout, buttons, "Edit Metric"

    def save_metric(self, *args):
        """Update the metric on the exercise object with the new values."""
        updates = {}
        for key, widget in self.input_widgets.items():
            if isinstance(widget, MDCheckbox):
                updates[key] = bool(widget.active)
            else:
                updates[key] = widget.text
        self.screen.exercise_obj.update_metric(self.metric["name"], **updates)
        self.dismiss()
        self.screen.populate()
        self.screen.save_enabled = self.screen.exercise_obj.is_modified()



class EditExerciseScreen(MDScreen):
    """Screen for editing an individual exercise within a preset."""

    exercise_name = StringProperty("")
    exercise_description = StringProperty("")
    section_index = NumericProperty(-1)
    exercise_index = NumericProperty(-1)
    previous_screen = StringProperty("edit_preset")
    metrics_list = ObjectProperty(None)
    name_field = ObjectProperty(None)
    description_field = ObjectProperty(None)
    exercise_obj = ObjectProperty(None, rebind=True)
    current_tab = StringProperty("metrics")
    save_enabled = BooleanProperty(False)
    is_user_created = ObjectProperty(None, allownone=True)
    loading_dialog = ObjectProperty(None, allownone=True)

    def switch_tab(self, tab: str):
        """Switch between the metrics and details tabs."""
        if tab in ("metrics", "details"):
            self.current_tab = tab
            if "exercise_tabs" in self.ids:
                self.ids.exercise_tabs.current = tab
    def on_pre_enter(self, *args):
        if os.environ.get("KIVY_UNITTEST"):
            self._load_exercise()
        else:
            self.loading_dialog = LoadingDialog()
            self.loading_dialog.open()
            Clock.schedule_once(lambda dt: self._load_exercise(), 0)
        return super().on_pre_enter(*args)

    def _load_exercise(self):
        db_path = Path(__file__).resolve().parent / "data" / "workout.db"
        self.exercise_obj = core.Exercise(
            self.exercise_name,
            db_path=db_path,
            is_user_created=self.is_user_created,
        )
        self.is_user_created = self.exercise_obj.is_user_created
        self.exercise_name = self.exercise_obj.name
        self.exercise_description = self.exercise_obj.description
        self.save_enabled = False
        self.populate()
        if self.loading_dialog:
            self.loading_dialog.dismiss()
            self.loading_dialog = None

    def populate(self):
        self.populate_metrics()
        self.populate_details()

    def populate_metrics(self):
        if not self.metrics_list or not self.exercise_obj:
            return
        self.metrics_list.clear_widgets()
        metrics = self.exercise_obj.metrics
        for m in metrics:
            row = MDBoxLayout(size_hint_y=None, height="40dp")
            lbl = MDLabel(text=m.get("name", ""), halign="left")
            row.add_widget(lbl)
            edit_btn = MDIconButton(icon="pencil")
            edit_btn.bind(on_release=lambda inst, metric=m: self.open_edit_metric_popup(metric))
            row.add_widget(edit_btn)
            remove_btn = MDIconButton(
                icon="delete",
                theme_text_color="Custom",
                text_color=(1, 0, 0, 1),
            )
            remove_btn.bind(
                on_release=lambda inst, name=m.get("name", ""): self.confirm_remove_metric(name)
            )
            row.add_widget(remove_btn)
            self.metrics_list.add_widget(row)
            self.metrics_list.add_widget(MDSeparator())

    def populate_details(self):
        if not self.exercise_obj:
            return
        if self.name_field:
            self.name_field.text = self.exercise_obj.name
        if self.description_field:
            self.description_field.text = self.exercise_obj.description

    def update_name(self, name: str):
        if self.exercise_obj is not None:
            self.exercise_obj.name = name
            self.save_enabled = self.exercise_obj.is_modified()
        else:
            self.save_enabled = False
        self.exercise_name = name

    def update_description(self, desc: str):
        if self.exercise_obj is not None:
            self.exercise_obj.description = desc
            self.save_enabled = self.exercise_obj.is_modified()
        else:
            self.save_enabled = False
        self.exercise_description = desc

    def remove_metric(self, metric_name):
        if self.exercise_obj:
            self.exercise_obj.remove_metric(metric_name)
        self.populate()
        if self.exercise_obj:
            self.save_enabled = self.exercise_obj.is_modified()

    def confirm_remove_metric(self, metric_name):
        dialog = None

        def do_delete(*args):
            self.remove_metric(metric_name)
            if dialog:
                dialog.dismiss()

        dialog = MDDialog(
            title="Remove Metric?",
            text=f"Delete {metric_name}?",
            buttons=[
                MDRaisedButton(text="Cancel", on_release=lambda *a: dialog.dismiss()),
                MDRaisedButton(text="Delete", on_release=do_delete),
            ],
        )
        dialog.open()

    def open_add_metric_popup(self):
        popup = AddMetricPopup(self, mode="select")
        popup.open()

    def open_new_metric_popup(self):
        popup = AddMetricPopup(self, mode="new")
        popup.open()

    def open_edit_metric_popup(self, metric):
        popup = EditMetricPopup(self, metric)
        popup.open()

    def save_exercise(self):
        if not self.exercise_obj:
            return

        db_path = Path(__file__).resolve().parent / "data" / "workout.db"
        conn = sqlite3.connect(str(db_path))
        cursor = conn.cursor()
        msg = "Save changes to this exercise?"
        if not self.exercise_obj.is_user_created:
            cursor.execute(
                "SELECT 1 FROM exercises WHERE name = ? AND is_user_created = 1",
                (self.exercise_obj.name,),
            )
            exists = cursor.fetchone()
            if exists:
                msg = (
                    f"A user-defined copy of {self.exercise_obj.name} exists and will be overwritten."
                )
            else:
                msg = (
                    f"{self.exercise_obj.name} is predefined. A user-defined copy will be created."
                )
        conn.close()

        dialog = None

        def do_save(*args):
            core.save_exercise(self.exercise_obj)
            self.save_enabled = False
            if dialog:
                dialog.dismiss()

        dialog = MDDialog(
            title="Confirm Save",
            text=msg,
            buttons=[
                MDRaisedButton(text="Cancel", on_release=lambda *a: dialog.dismiss()),
                MDRaisedButton(text="Save", on_release=do_save),
            ],
        )
        dialog.open()

    def go_back(self):
        if self.save_enabled:
            dialog = None

            def discard(*args):
                if dialog:
                    dialog.dismiss()
                if self.manager:
                    self.manager.current = self.previous_screen

            dialog = MDDialog(
                title="Discard Changes?",
                text="You have unsaved changes. Discard them?",
                buttons=[
                    MDRaisedButton(
                        text="Cancel", on_release=lambda *a: dialog.dismiss()
                    ),
                    MDRaisedButton(text="Discard", on_release=discard),
                ],
            )
            dialog.open()
        else:
            if self.manager:
                self.manager.current = self.previous_screen

class WorkoutApp(MDApp):
    workout_session = None
    selected_preset = ""
    preset_editor: PresetEditor | None = None
    editing_section_index: int = -1
    editing_exercise_index: int = -1
    # True when metrics being entered correspond to a newly completed set
    record_new_set = False

    def build(self):
        return Builder.load_file(str(Path(__file__).with_name("main.kv")))


    def init_preset_editor(self):
        """Create or reload the ``PresetEditor`` for the selected preset."""
        db_path = Path(__file__).resolve().parent / "data" / "workout.db"
        if self.selected_preset:
            if not self.preset_editor or self.preset_editor.preset_name != self.selected_preset:
                if self.preset_editor:
                    self.preset_editor.close()
                self.preset_editor = PresetEditor(self.selected_preset, db_path)
        else:
            if self.preset_editor:
                self.preset_editor.close()
            self.preset_editor = PresetEditor(db_path=db_path)

    def start_workout(self, exercises):
        if exercises:
            self.workout_session = WorkoutSession(exercises)
        else:
            self.workout_session = None

        # ensure metric input doesn't accidentally advance sets
        self.record_new_set = False

    def mark_set_complete(self):
        if self.workout_session:
            self.workout_session.mark_set_completed()


if __name__ == "__main__":
    WorkoutApp().run()<|MERGE_RESOLUTION|>--- conflicted
+++ resolved
@@ -429,11 +429,11 @@
     filter_mode = StringProperty("both")
     filter_dialog = ObjectProperty(None, allownone=True)
     search_text = StringProperty("")
-<<<<<<< HEAD
+
     loading_dialog = ObjectProperty(None, allownone=True)
-=======
+
     _search_event = None
->>>>>>> cbe83979
+
 
     def on_pre_enter(self, *args):
         self.populate(True)
@@ -473,22 +473,20 @@
                 "delete_callback": self.confirm_delete_exercise,
             }
             if is_user:
-<<<<<<< HEAD
                 del_icon = IconRightWidget(icon="delete")
                 del_icon.theme_text_color = "Custom"
                 del_icon.text_color = (1, 0, 0, 1)
                 del_icon.bind(on_release=lambda inst, n=name: self.confirm_delete_exercise(n))
                 item.add_widget(del_icon)
+                item["theme_text_color"] = "Custom"
+                item["text_color"] = (0.6, 0.2, 0.8, 1)
+            data.append(item)
             self.exercise_list.add_widget(item)
+        self.exercise_list.data = data
         if self.loading_dialog:
             self.loading_dialog.dismiss()
             self.loading_dialog = None
-=======
-                item["theme_text_color"] = "Custom"
-                item["text_color"] = (0.6, 0.2, 0.8, 1)
-            data.append(item)
-        self.exercise_list.data = data
->>>>>>> cbe83979
+
 
     def open_filter_popup(self):
         list_view = MDList()
