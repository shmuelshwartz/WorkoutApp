from kivymd.app import MDApp
from kivy.lang import Builder
from kivy.clock import Clock
<<<<<<< HEAD
from kivy.properties import (
    NumericProperty,
    StringProperty,
    ObjectProperty,
)
from kivymd.uix.screen import MDScreen
from core import WORKOUT_PRESETS
=======
from kivy.properties import NumericProperty, StringProperty
from kivymd.uix.screen import MDScreen
>>>>>>> 92226d2f
import time


class WorkoutActiveScreen(MDScreen):
    """Screen that shows an active workout with a stopwatch."""

    elapsed = NumericProperty(0.0)
    start_time = NumericProperty(0.0)
    _event = None

    def start_timer(self, *args):
        """Start or resume the stopwatch."""
        if not self.start_time:
            self.start_time = time.time()
        self.stop_timer()
        self._event = Clock.schedule_interval(self._update_elapsed, 0.1)

    def stop_timer(self, *args):
        """Stop updating the stopwatch without clearing the start time."""
        if self._event:
            self._event.cancel()
            self._event = None

    def _update_elapsed(self, dt):
        self.elapsed = time.time() - self.start_time

    def format_time(self):
<<<<<<< HEAD
        minutes, seconds = divmod(int(self.elapsed), 60)
        return f"{minutes:02d}:{seconds:02d}"
=======
        minutes, seconds = divmod(self.elapsed, 60)
        return f"{int(minutes):02d}:{seconds:04.1f}"

>>>>>>> 92226d2f


class RestScreen(MDScreen):
    timer_label = StringProperty("20.0")
    target_time = NumericProperty(0)

    def on_enter(self, *args):
        if not self.target_time or self.target_time <= time.time():
            self.target_time = time.time() + 20
        self.update_timer(0)
        self._event = Clock.schedule_interval(self.update_timer, 0.1)
        return super().on_enter(*args)

    def on_leave(self, *args):
        if hasattr(self, "_event") and self._event:
            self._event.cancel()
        return super().on_leave(*args)

    def update_timer(self, dt):
        remaining = self.target_time - time.time()
        if remaining <= 0:
            self.timer_label = "0.0"
            if hasattr(self, "_event") and self._event:
                self._event.cancel()
            if self.manager:
                self.manager.current = "workout_active"
        else:
            self.timer_label = f"{remaining:.1f}"

    def adjust_timer(self, seconds):
        self.target_time += seconds
        if self.target_time <= time.time():
            if hasattr(self, "_event") and self._event:
                self._event.cancel()
            if self.manager:
                self.manager.current = "workout_active"


class PresetsScreen(MDScreen):
    """Screen to select a workout preset."""

    selected_preset = StringProperty("")
    selected_item = ObjectProperty(None, allownone=True)

    def select_preset(self, name, item):
        """Select a preset from WORKOUT_PRESETS and highlight item."""
        if self.selected_item:
            self.selected_item.md_bg_color = (0, 0, 0, 0)
        self.selected_item = item
        self.selected_item.md_bg_color = MDApp.get_running_app().theme_cls.primary_light
        if name in WORKOUT_PRESETS:
            self.selected_preset = name

    def confirm_selection(self):
        if self.selected_preset and self.manager:
            detail = self.manager.get_screen("preset_detail")
            detail.preset_name = self.selected_preset
            self.manager.current = "preset_detail"


class PresetDetailScreen(MDScreen):
    preset_name = StringProperty("")


class ExerciseLibraryScreen(MDScreen):
    previous_screen = StringProperty("home")

    def go_back(self):
        if self.manager:
            self.manager.current = self.previous_screen


class WorkoutApp(MDApp):
    def build(self):
        return Builder.load_file("main.kv")


if __name__ == "__main__":
    WorkoutApp().run()<|MERGE_RESOLUTION|>--- conflicted
+++ resolved
@@ -1,7 +1,6 @@
 from kivymd.app import MDApp
 from kivy.lang import Builder
 from kivy.clock import Clock
-<<<<<<< HEAD
 from kivy.properties import (
     NumericProperty,
     StringProperty,
@@ -9,10 +8,10 @@
 )
 from kivymd.uix.screen import MDScreen
 from core import WORKOUT_PRESETS
-=======
+
 from kivy.properties import NumericProperty, StringProperty
 from kivymd.uix.screen import MDScreen
->>>>>>> 92226d2f
+
 import time
 
 
@@ -40,14 +39,11 @@
         self.elapsed = time.time() - self.start_time
 
     def format_time(self):
-<<<<<<< HEAD
+
         minutes, seconds = divmod(int(self.elapsed), 60)
         return f"{minutes:02d}:{seconds:02d}"
-=======
-        minutes, seconds = divmod(self.elapsed, 60)
-        return f"{int(minutes):02d}:{seconds:04.1f}"
 
->>>>>>> 92226d2f
+
 
 
 class RestScreen(MDScreen):
