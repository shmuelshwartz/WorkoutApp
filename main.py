--- conflicted
+++ resolved
@@ -101,7 +101,6 @@
 
 
 
-<<<<<<< HEAD
         if self.selected_item:
             self.selected_item.md_bg_color = (0, 0, 0, 0)
             self.selected_item.theme_text_color = "Primary"
@@ -122,319 +121,7 @@
 
 class PresetDetailScreen(MDScreen):
     preset_name = StringProperty("")
-=======
-class ExerciseLibraryScreen(MDScreen):
-    previous_screen = StringProperty("home")
-    exercise_list = ObjectProperty(None)
-    metric_list = ObjectProperty(None)
-    filter_mode = StringProperty("both")
-    metric_filter_mode = StringProperty("both")
-    filter_dialog = ObjectProperty(None, allownone=True)
-    search_text = StringProperty("")
-    metric_search_text = StringProperty("")
-    current_tab = StringProperty("exercises")
-    # Cached list of all exercises including user-created ones
-    all_exercises = ListProperty(None, allownone=True)
-    # Cached list of all metric types
-    all_metrics = ListProperty(None, allownone=True)
-    # Version numbers when caches were loaded
-    cache_version = NumericProperty(-1)
-    metric_cache_version = NumericProperty(-1)
-
-    loading_dialog = ObjectProperty(None, allownone=True)
-
-    _search_event = None
-    _metric_search_event = None
-
-    def on_pre_enter(self, *args):
-        app = MDApp.get_running_app()
-        if self.all_exercises is None or (
-            app and self.cache_version != getattr(app, "exercise_library_version", 0)
-        ):
-            db_path = DEFAULT_DB_PATH
-            self.all_exercises = core.get_all_exercises(
-                db_path, include_user_created=True
-            )
-            if app:
-                self.cache_version = app.exercise_library_version
-
-        if self.all_metrics is None or (
-            app
-            and self.metric_cache_version != getattr(app, "metric_library_version", 0)
-        ):
-            db_path = DEFAULT_DB_PATH
-            self.all_metrics = core.get_all_metric_types(
-                db_path, include_user_created=True
-            )
-            if app:
-                self.metric_cache_version = app.metric_library_version
-
-        self.populate(True)
-
-        return super().on_pre_enter(*args)
-
-    def populate(self, show_loading: bool = False):
-        if show_loading and not os.environ.get("KIVY_UNITTEST"):
-            self.loading_dialog = LoadingDialog()
-            self.loading_dialog.open()
-            Clock.schedule_once(self._populate_impl, 0)
-        else:
-            self._populate_impl()
-
-    def _populate_impl(self, dt: float | None = None):
-        if self.current_tab == "exercises":
-            self._populate_exercises()
-        else:
-            self._populate_metrics()
-
-    def _populate_exercises(self):
-        if not self.exercise_list:
-            if self.loading_dialog:
-                self.loading_dialog.dismiss()
-                self.loading_dialog = None
-            return
-        self.exercise_list.data = []
-        app = MDApp.get_running_app()
-        if self.all_exercises is None or (
-            app and self.cache_version != getattr(app, "exercise_library_version", 0)
-        ):
-            db_path = DEFAULT_DB_PATH
-            self.all_exercises = core.get_all_exercises(
-                db_path, include_user_created=True
-            )
-            if app:
-                self.cache_version = app.exercise_library_version
-        exercises = self.all_exercises or []
-
-        mode = self.filter_mode
-        if mode == "user":
-            exercises = [ex for ex in exercises if ex[1]]
-        elif mode == "premade":
-            exercises = [ex for ex in exercises if not ex[1]]
-        if self.search_text:
-            s = self.search_text.lower()
-            exercises = [ex for ex in exercises if s in ex[0].lower()]
-        data = []
-        for name, is_user in exercises:
-            data.append(
-                {
-                    "name": name,
-                    "text": name,
-                    "is_user_created": is_user,
-                    "edit_callback": self.open_edit_exercise_popup,
-                    "delete_callback": self.confirm_delete_exercise,
-                }
-            )
-        self.exercise_list.data = data
-        if self.loading_dialog:
-            self.loading_dialog.dismiss()
-            self.loading_dialog = None
-
-    def _populate_metrics(self):
-        if not self.metric_list:
-            if self.loading_dialog:
-                self.loading_dialog.dismiss()
-                self.loading_dialog = None
-            return
-        self.metric_list.data = []
-        app = MDApp.get_running_app()
-        if self.all_metrics is None or (
-            app
-            and self.metric_cache_version != getattr(app, "metric_library_version", 0)
-        ):
-            db_path = DEFAULT_DB_PATH
-            self.all_metrics = core.get_all_metric_types(
-                db_path, include_user_created=True
-            )
-            if app:
-                self.metric_cache_version = app.metric_library_version
-        metrics = self.all_metrics or []
-        mode = self.metric_filter_mode
-        if mode == "user":
-            metrics = [m for m in metrics if m["is_user_created"]]
-        elif mode == "premade":
-            metrics = [m for m in metrics if not m["is_user_created"]]
-        if self.metric_search_text:
-            s = self.metric_search_text.lower()
-            metrics = [m for m in metrics if s in m["name"].lower()]
-        data = []
-        for m in metrics:
-            data.append(
-                {
-                    "name": m["name"],
-                    "text": m["name"],
-                    "is_user_created": m["is_user_created"],
-                    "edit_callback": self.open_edit_metric_popup,
-                    "delete_callback": self.confirm_delete_metric,
-                }
-            )
-        self.metric_list.data = data
-        if self.loading_dialog:
-            self.loading_dialog.dismiss()
-            self.loading_dialog = None
-
-    def open_filter_popup(self):
-        list_view = MDList()
-        options = [
-            ("User Created", "user"),
-            ("Premade", "premade"),
-            ("Both", "both"),
-        ]
-        for label, mode in options:
-            item = OneLineListItem(text=label)
-            item.bind(on_release=lambda inst, m=mode: self.apply_filter(m))
-            list_view.add_widget(item)
-        scroll = ScrollView(do_scroll_y=True, size_hint_y=None, height=dp(200))
-        scroll.add_widget(list_view)
-        close_btn = MDRaisedButton(
-            text="Close", on_release=lambda *a: self.filter_dialog.dismiss()
-        )
-        title = (
-            "Filter Exercises" if self.current_tab == "exercises" else "Filter Metrics"
-        )
-        self.filter_dialog = MDDialog(
-            title=title, type="custom", content_cls=scroll, buttons=[close_btn]
-        )
-        self.filter_dialog.open()
-
-    def update_search(self, text):
-        """Update search text with debounce to limit populate frequency."""
-        if self.current_tab == "exercises":
-            self.search_text = text
-            if self._search_event:
-                self._search_event.cancel()
-
-            def do_populate(dt):
-                self._search_event = None
-                self.populate()
-
-            self._search_event = Clock.schedule_once(do_populate, 0.2)
-        else:
-            self.metric_search_text = text
-            if self._metric_search_event:
-                self._metric_search_event.cancel()
-
-            def do_populate(dt):
-                self._metric_search_event = None
-                self.populate()
-
-            self._metric_search_event = Clock.schedule_once(do_populate, 0.2)
-
-    def apply_filter(self, mode, *args):
-        if self.current_tab == "exercises":
-            self.filter_mode = mode
-        else:
-            self.metric_filter_mode = mode
-        if self.filter_dialog:
-            self.filter_dialog.dismiss()
-            self.filter_dialog = None
-        self.populate()
-
-    def open_edit_exercise_popup(self, exercise_name, is_user_created):
-        """Navigate to ``EditExerciseScreen`` with ``exercise_name`` loaded."""
-        app = MDApp.get_running_app()
-        if not app or not app.root:
-            return
-        screen = app.root.get_screen("edit_exercise")
-        screen.exercise_name = exercise_name
-        screen.is_user_created = is_user_created
-        screen.section_index = -1
-        screen.exercise_index = -1
-        screen.previous_screen = "exercise_library"
-        app.root.current = "edit_exercise"
-
-    def confirm_delete_exercise(self, exercise_name):
-        dialog = None
-
-        def do_delete(*args):
-            db_path = DEFAULT_DB_PATH
-            try:
-                core.delete_exercise(
-                    exercise_name, db_path=db_path, is_user_created=True
-                )
-                app = MDApp.get_running_app()
-                if app:
-                    app.exercise_library_version += 1
-            except Exception:
-                pass
-            self.all_exercises = None
-            self.populate()
-            if dialog:
-                dialog.dismiss()
-
-        dialog = MDDialog(
-            title="Delete Exercise?",
-            text=f"Delete {exercise_name}?",
-            buttons=[
-                MDRaisedButton(text="Cancel", on_release=lambda *a: dialog.dismiss()),
-                MDRaisedButton(text="Delete", on_release=do_delete),
-            ],
-        )
-        dialog.open()
-
-    def confirm_delete_metric(self, metric_name):
-        dialog = None
-
-        def do_delete(*args):
-            db_path = DEFAULT_DB_PATH
-            try:
-                core.delete_metric_type(
-                    metric_name, db_path=db_path, is_user_created=True
-                )
-                app = MDApp.get_running_app()
-                if app:
-                    app.metric_library_version += 1
-            except Exception:
-                pass
-            self.all_metrics = None
-            self.populate()
-            if dialog:
-                dialog.dismiss()
-
-        dialog = MDDialog(
-            title="Delete Metric?",
-            text=f"Delete {metric_name}?",
-            buttons=[
-                MDRaisedButton(text="Cancel", on_release=lambda *a: dialog.dismiss()),
-                MDRaisedButton(text="Delete", on_release=do_delete),
-            ],
-        )
-        dialog.open()
-
-    def new_exercise(self):
-        """Open ``EditExerciseScreen`` to create a new exercise."""
-        app = MDApp.get_running_app()
-        if not app or not app.root:
-            return
-        screen = app.root.get_screen("edit_exercise")
-        screen.exercise_name = ""
-        screen.is_user_created = True
-        screen.section_index = -1
-        screen.exercise_index = -1
-        screen.previous_screen = "exercise_library"
-        app.root.current = "edit_exercise"
-
-    def open_edit_metric_popup(self, metric_name, is_user_created):
-        popup = EditMetricTypePopup(self, metric_name, is_user_created)
-        popup.open()
-
-    def new_metric(self):
-        popup = EditMetricTypePopup(self, None, True)
-        popup.open()
-
-    def switch_tab(self, tab: str):
-        if tab in ("exercises", "metrics"):
-            self.current_tab = tab
-            if "library_tabs" in self.ids:
-                self.ids.library_tabs.current = tab
-            self.populate()
-
-    def go_back(self):
-        if self.manager:
-            self.manager.current = self.previous_screen
-
-
->>>>>>> 6375b15b
+
 class PresetOverviewScreen(MDScreen):
     overview_list = ObjectProperty(None)
     preset_label = ObjectProperty(None)
