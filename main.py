from kivymd.app import MDApp
from kivy.lang import Builder
from kivy.clock import Clock
from kivy.metrics import dp
from kivy.properties import (
    NumericProperty,
    StringProperty,
    ObjectProperty,
    BooleanProperty,
    ListProperty,
)
from kivymd.uix.screen import MDScreen
from kivymd.uix.boxlayout import MDBoxLayout
from kivymd.uix.textfield import MDTextField
from kivymd.uix.slider import MDSlider
from kivy.uix.spinner import Spinner
from kivy.uix.scrollview import ScrollView
from kivymd.uix.label import MDLabel
from kivymd.uix.list import (
    OneLineListItem,
    MDList,
)
from kivymd.uix.selectioncontrol import MDCheckbox
from kivymd.uix.button import MDIconButton
from kivymd.uix.card import MDSeparator
from kivymd.uix.dialog import MDDialog
try:
    from kivymd.uix.spinner import MDSpinner
except Exception:  # pragma: no cover - fallback for tests without kivymd
    from kivy.uix.spinner import Spinner as MDSpinner
from kivymd.uix.button import MDRaisedButton
from kivy.uix.screenmanager import NoTransition
from pathlib import Path
import os

# Import core so we can always reference the up-to-date WORKOUT_PRESETS list
import core
from core import (
    WorkoutSession,
    load_workout_presets,
    get_metrics_for_exercise,
    PresetEditor,
    DEFAULT_SETS_PER_EXERCISE,
    DEFAULT_REST_DURATION,
)

# Load workout presets from the database at startup
load_workout_presets(Path(__file__).resolve().parent / "data" / "workout.db")
import time
import math

from kivy.core.window import Window
import string
import sqlite3
Window.size = (280, 280 * (20 / 9))

# Order of fields for metric editing popups
METRIC_FIELD_ORDER = [
    "name",
    "description",
    "input_type",
    "source_type",
    "input_timing",
    "scope",
    "is_required",
]


class LoadingDialog(MDDialog):
    """Simple dialog displaying a spinner while work is performed."""

    def __init__(self, text: str = "Loading...", **kwargs):
        box = MDBoxLayout(
            orientation="vertical",
            spacing="8dp",
            size_hint_y=None,
            height="72dp",
        )
        spinner = MDSpinner(size_hint=(None, None), size=("48dp", "48dp"))
        spinner.pos_hint = {"center_x": 0.5}
        box.add_widget(spinner)
        box.add_widget(MDLabel(text=text, halign="center"))
        super().__init__(type="custom", content_cls=box, **kwargs)


class WorkoutActiveScreen(MDScreen):
    """Screen that shows an active workout with a stopwatch."""

    elapsed = NumericProperty(0.0)
    start_time = NumericProperty(0.0)
    formatted_time = StringProperty("00:00")
    exercise_name = StringProperty("")
    _event = None

    def start_timer(self, *args):
        """Start or resume the stopwatch."""
        self.stop_timer()
        self.elapsed = 0.0
        self.formatted_time = "00:00"
        self.start_time = time.time()
        self._event = Clock.schedule_interval(self._update_elapsed, 0.1)

    def on_pre_enter(self, *args):
        session = MDApp.get_running_app().workout_session
        if session:
            self.exercise_name = session.next_exercise_display()
        self.start_timer()
        return super().on_pre_enter(*args)

    def stop_timer(self, *args):
        """Stop updating the stopwatch without clearing the start time."""
        if self._event:
            self._event.cancel()
            self._event = None

    def _update_elapsed(self, dt):
        self.elapsed = time.time() - self.start_time
        minutes, seconds = divmod(int(self.elapsed), 60)
        self.formatted_time = f"{minutes:02d}:{seconds:02d}"




class RestScreen(MDScreen):
    timer_label = StringProperty("00:20")
    target_time = NumericProperty(0)
    next_exercise_name = StringProperty("")
    is_ready = BooleanProperty(False)
    timer_color = ListProperty([1, 0, 0, 1])

    def on_enter(self, *args):
        session = MDApp.get_running_app().workout_session
        if session:
            self.next_exercise_name = session.next_exercise_display()
            self.target_time = session.rest_target_time
        else:
            self.target_time = time.time() + DEFAULT_REST_DURATION
        self.is_ready = False
        self.timer_color = (1, 0, 0, 1)
        self.update_timer(0)
        self._event = Clock.schedule_interval(self.update_timer, 0.1)
        return super().on_enter(*args)

    def on_leave(self, *args):
        if hasattr(self, "_event") and self._event:
            self._event.cancel()
        return super().on_leave(*args)

    def toggle_ready(self):
        self.is_ready = not self.is_ready
        self.timer_color = (0, 1, 0, 1) if self.is_ready else (1, 0, 0, 1)
        if self.is_ready and self.target_time <= time.time():
            if hasattr(self, "_event") and self._event:
                self._event.cancel()
                self._event = None
            if self.manager:
                self.manager.current = "workout_active"

    def on_touch_down(self, touch):
        if self.ids.timer_label.collide_point(*touch.pos):
            self.toggle_ready()
            return True
        return super().on_touch_down(touch)

    def update_timer(self, dt):
        remaining = self.target_time - time.time()
        if remaining <= 0:
            self.timer_label = "00:00"
            if hasattr(self, "_event") and self._event:
                self._event.cancel()
                self._event = None
            if self.is_ready and self.manager:
                self.manager.current = "workout_active"
        else:
            total_seconds = math.ceil(remaining)
            minutes, seconds = divmod(total_seconds, 60)
            self.timer_label = f"{minutes:02d}:{seconds:02d}"

    def adjust_timer(self, seconds):
        session = MDApp.get_running_app().workout_session
        if session:
            session.adjust_rest_timer(seconds)
            self.target_time = session.rest_target_time
        else:
            now = time.time()
            if self.target_time <= now:
                self.target_time = now
            self.target_time += seconds
            if self.target_time <= now:
                self.target_time = now
        if self.target_time <= time.time():
            if hasattr(self, "_event") and self._event:
                self._event.cancel()
                self._event = None
            self.update_timer(0)
            if self.is_ready and self.manager:
                self.manager.current = "workout_active"
        else:
            if not hasattr(self, "_event") or not self._event:
                self._event = Clock.schedule_interval(self.update_timer, 0.1)
            self.update_timer(0)


class MetricInputScreen(MDScreen):
    """Screen for entering workout metrics."""

    prev_metric_list = ObjectProperty(None)
    next_metric_list = ObjectProperty(None)
    metrics_scroll = ObjectProperty(None)
    current_tab = StringProperty("previous")
    header_text = StringProperty("")
    exercise_name = StringProperty("")

    def on_slider_touch_down(self, instance, touch):
        if instance.collide_point(*touch.pos) and self.metrics_scroll:
            self.metrics_scroll.do_scroll_y = False
        return False

    def on_slider_touch_up(self, instance, touch):
        if self.metrics_scroll:
            self.metrics_scroll.do_scroll_y = True
        return False

    def switch_tab(self, tab: str):
        """Switch between previous and next metric input views."""
        if tab in ("previous", "next"):
            self.current_tab = tab
            self.update_header()

    def on_pre_enter(self, *args):
        app = MDApp.get_running_app()
        if app and app.workout_session:
            self.exercise_name = app.workout_session.next_exercise_name()
        else:
            self.exercise_name = ""
        self.update_header()
        return super().on_pre_enter(*args)

    def on_leave(self, *args):
        # Reset flag so leaving without saving doesn't advance sets later
        app = MDApp.get_running_app()
        if hasattr(app, "record_new_set"):
            app.record_new_set = False
        return super().on_leave(*args)

    def update_header(self):
        app = MDApp.get_running_app()
        session = app.workout_session if app else None
        if not session:
            self.header_text = ""
            return

        if self.current_tab == "previous":
            if session.current_exercise >= len(session.exercises):
                self.header_text = "Previous Set Metrics"
                return
            ex = session.exercises[session.current_exercise]
            set_number = session.current_set + 1
            self.header_text = f"Previous Set Metrics {ex['name']} Set {set_number}"
        else:
            # upcoming set info
            ex_idx = session.current_exercise
            set_idx = session.current_set + 1
            if ex_idx < len(session.exercises):
                if set_idx >= session.exercises[ex_idx]["sets"]:
                    ex_idx += 1
                    set_idx = 0
            if ex_idx < len(session.exercises):
                ex = session.exercises[ex_idx]
                self.header_text = f"Next Set Metrics {ex['name']} Set {set_idx + 1}"
            else:
                self.header_text = "Next Set Metrics"

    def populate_metrics(self, metrics=None):
        """Populate metric lists for previous and next sets."""
        app = MDApp.get_running_app()
        prev_metrics = []
        next_metrics = []
        if app.workout_session:
            curr_ex = app.workout_session.next_exercise_name()
            self.exercise_name = curr_ex
            all_metrics = get_metrics_for_exercise(
                curr_ex, preset_name=app.workout_session.preset_name
            )
            prev_metrics = [m for m in all_metrics if m.get("input_timing") == "post_set"]

            upcoming_ex = app.workout_session.upcoming_exercise_name()
            next_all = (
                get_metrics_for_exercise(upcoming_ex, preset_name=app.workout_session.preset_name)
                if upcoming_ex
                else []
            )
            next_metrics = [m for m in next_all if m.get("input_timing") == "pre_set"]
        elif metrics is not None:
            prev_metrics = metrics
            next_metrics = metrics
            self.exercise_name = ""

        if not self.prev_metric_list or not self.next_metric_list:
            return
        self.prev_metric_list.clear_widgets()
        self.next_metric_list.clear_widgets()

        def _create_row(metric):
            if isinstance(metric, str):
                name = metric
                input_type = "str"
                source_type = "manual_text"
                values = []
            else:
                name = metric.get("name")
                input_type = metric.get("input_type", "str")
                source_type = metric.get("source_type", "manual_text")
                values = metric.get("values", [])

            row = MDBoxLayout(orientation="horizontal", size_hint_y=None, height=dp(48))
            row.metric_name = name
            row.input_type = input_type
            row.source_type = source_type
            row.add_widget(MDLabel(text=name, size_hint_x=0.4))

            if source_type == "manual_slider":
                widget = MDSlider(min=0, max=1, value=0)
                widget.bind(on_touch_down=self.on_slider_touch_down, on_touch_up=self.on_slider_touch_up)
            elif source_type == "manual_enum":
                widget = Spinner(text=values[0] if values else "", values=values)
            else:  # manual_text
                input_filter = None
                if input_type == "int":
                    input_filter = "int"
                elif input_type == "float":
                    input_filter = "float"
                widget = MDTextField(multiline=False, input_filter=input_filter)

            row.input_widget = widget
            row.add_widget(widget)
            return row

        for m in prev_metrics:
            self.prev_metric_list.add_widget(_create_row(m))
        for m in next_metrics:
            self.next_metric_list.add_widget(_create_row(m))

        self.update_header()

    def save_metrics(self):
        metrics = {}
        for row in reversed(self.prev_metric_list.children):
            name = getattr(row, "metric_name", "")
            widget = getattr(row, "input_widget", None)
            input_type = getattr(row, "input_type", "str")
            if widget is None:
                continue
            value = None
            if isinstance(widget, MDTextField):
                value = widget.text
            elif isinstance(widget, MDSlider):
                value = widget.value
            elif isinstance(widget, Spinner):
                value = widget.text
            if value in (None, ""):
                value = 0 if input_type in ("int", "float") else ""
            if input_type == "int":
                try:
                    value = int(value)
                except ValueError:
                    value = 0
            elif input_type == "float":
                try:
                    value = float(value)
                except ValueError:
                    value = 0.0
            metrics[name] = value
        app = MDApp.get_running_app()
        if app.workout_session and getattr(app, "record_new_set", False):
            finished = app.workout_session.record_metrics(metrics)
            app.record_new_set = False
            if finished and self.manager:
                self.manager.current = "workout_summary"
            elif self.manager:
                self.manager.current = "rest"
        elif self.manager:
            self.manager.current = "rest"

class PresetsScreen(MDScreen):
    """Screen to select a workout preset."""

    preset_list = ObjectProperty(None)
    selected_preset = StringProperty("")
    selected_item = ObjectProperty(None, allownone=True)

    def on_pre_enter(self, *args):
        self.populate()
        return super().on_pre_enter(*args)

    def populate(self):
        if not self.preset_list:
            return
        self.preset_list.clear_widgets()
        for preset in core.WORKOUT_PRESETS:
            item = OneLineListItem(text=preset["name"])
            item.bind(on_release=lambda inst, name=preset["name"]: self.select_preset(name, inst))
            self.preset_list.add_widget(item)

    def select_preset(self, name, item):
        """Select a preset from WORKOUT_PRESETS and highlight item."""
        if self.selected_item:
            self.selected_item.md_bg_color = (0, 0, 0, 0)
        self.selected_item = item
        self.selected_item.md_bg_color = MDApp.get_running_app().theme_cls.primary_light
        if any(p["name"] == name for p in core.WORKOUT_PRESETS):
            self.selected_preset = name
            MDApp.get_running_app().selected_preset = name

    def confirm_selection(self):
        if self.selected_preset and self.manager:
            detail = self.manager.get_screen("preset_detail")
            detail.preset_name = self.selected_preset
            self.manager.current = "preset_detail"


class PresetDetailScreen(MDScreen):
    preset_name = StringProperty("")


class ExerciseLibraryScreen(MDScreen):
    previous_screen = StringProperty("home")
    exercise_list = ObjectProperty(None)
    filter_mode = StringProperty("both")
    filter_dialog = ObjectProperty(None, allownone=True)
    search_text = StringProperty("")
    # Cached list of all exercises including user-created ones
    all_exercises = ListProperty(None, allownone=True)
    # Version of the exercise library when the cache was loaded
    cache_version = NumericProperty(-1)

    loading_dialog = ObjectProperty(None, allownone=True)

    _search_event = None


    def on_pre_enter(self, *args):
<<<<<<< HEAD
        app = MDApp.get_running_app()
        if (
            self.all_exercises is None
            or (app and self.cache_version != getattr(app, "exercise_library_version", 0))
        ):
            db_path = Path(__file__).resolve().parent / "data" / "workout.db"
            self.all_exercises = core.get_all_exercises(db_path, include_user_created=True)
            if app:
                self.cache_version = app.exercise_library_version
        self.populate()
=======
        self.populate(True)
>>>>>>> dcdc171f
        return super().on_pre_enter(*args)

    def populate(self, show_loading: bool = False):
        if show_loading and not os.environ.get("KIVY_UNITTEST"):
            self.loading_dialog = LoadingDialog()
            self.loading_dialog.open()
            Clock.schedule_once(self._populate_impl, 0)
        else:
            self._populate_impl()

    def _populate_impl(self, dt: float | None = None):
        if not self.exercise_list:
            if self.loading_dialog:
                self.loading_dialog.dismiss()
                self.loading_dialog = None
            return
<<<<<<< HEAD
        self.exercise_list.clear_widgets()
        app = MDApp.get_running_app()
        if (
            self.all_exercises is None
            or (app and self.cache_version != getattr(app, "exercise_library_version", 0))
        ):
            db_path = Path(__file__).resolve().parent / "data" / "workout.db"
            self.all_exercises = core.get_all_exercises(db_path, include_user_created=True)
            if app:
                self.cache_version = app.exercise_library_version
        exercises = self.all_exercises or []
=======
        self.exercise_list.data = []
        db_path = Path(__file__).resolve().parent / "data" / "workout.db"
        exercises = core.get_all_exercises(db_path, include_user_created=True)
>>>>>>> dcdc171f
        if self.filter_mode == "user":
            exercises = [ex for ex in exercises if ex[1]]
        elif self.filter_mode == "premade":
            exercises = [ex for ex in exercises if not ex[1]]
        if self.search_text:
            s = self.search_text.lower()
            exercises = [ex for ex in exercises if s in ex[0].lower()]
        data = []
        for name, is_user in exercises:
            item = {
                "name": name,
                "text": name,
                "is_user_created": is_user,
                "edit_callback": self.open_edit_popup,
                "delete_callback": self.confirm_delete_exercise,
            }
            if is_user:
                del_icon = IconRightWidget(icon="delete")
                del_icon.theme_text_color = "Custom"
                del_icon.text_color = (1, 0, 0, 1)
                del_icon.bind(on_release=lambda inst, n=name: self.confirm_delete_exercise(n))
                item.add_widget(del_icon)
                item["theme_text_color"] = "Custom"
                item["text_color"] = (0.6, 0.2, 0.8, 1)
            data.append(item)
            self.exercise_list.add_widget(item)
        self.exercise_list.data = data
        if self.loading_dialog:
            self.loading_dialog.dismiss()
            self.loading_dialog = None


    def open_filter_popup(self):
        list_view = MDList()
        options = [
            ("User Created", "user"),
            ("Premade", "premade"),
            ("Both", "both"),
        ]
        for label, mode in options:
            item = OneLineListItem(text=label)
            item.bind(on_release=lambda inst, m=mode: self.apply_filter(m))
            list_view.add_widget(item)
        scroll = ScrollView(do_scroll_y=True, size_hint_y=None, height=dp(200))
        scroll.add_widget(list_view)
        close_btn = MDRaisedButton(
            text="Close", on_release=lambda *a: self.filter_dialog.dismiss()
        )
        self.filter_dialog = MDDialog(
            title="Filter Exercises", type="custom", content_cls=scroll, buttons=[close_btn]
        )
        self.filter_dialog.open()

    def update_search(self, text):
        """Update search text with debounce to limit populate frequency."""
        self.search_text = text
        if self._search_event:
            self._search_event.cancel()

        def do_populate(dt):
            self._search_event = None
            self.populate()

        # schedule populate with a short delay to debounce rapid input
        self._search_event = Clock.schedule_once(do_populate, 0.2)

    def apply_filter(self, mode, *args):
        self.filter_mode = mode
        if self.filter_dialog:
            self.filter_dialog.dismiss()
            self.filter_dialog = None
        self.populate()

    def open_edit_popup(self, exercise_name, is_user_created):
        """Navigate to ``EditExerciseScreen`` with ``exercise_name`` loaded."""
        app = MDApp.get_running_app()
        if not app or not app.root:
            return
        screen = app.root.get_screen("edit_exercise")
        screen.exercise_name = exercise_name
        screen.is_user_created = is_user_created
        screen.section_index = -1
        screen.exercise_index = -1
        screen.previous_screen = "exercise_library"
        app.root.current = "edit_exercise"

    def confirm_delete_exercise(self, exercise_name):
        dialog = None

        def do_delete(*args):
            db_path = Path(__file__).resolve().parent / "data" / "workout.db"
            try:
                core.delete_exercise(exercise_name, db_path=db_path, is_user_created=True)
                app = MDApp.get_running_app()
                if app:
                    app.exercise_library_version += 1
            except Exception:
                pass
            self.all_exercises = None
            self.populate()
            if dialog:
                dialog.dismiss()

        dialog = MDDialog(
            title="Delete Exercise?",
            text=f"Delete {exercise_name}?",
            buttons=[
                MDRaisedButton(text="Cancel", on_release=lambda *a: dialog.dismiss()),
                MDRaisedButton(text="Delete", on_release=do_delete),
            ],
        )
        dialog.open()

    def new_exercise(self):
        """Open ``EditExerciseScreen`` to create a new exercise."""
        app = MDApp.get_running_app()
        if not app or not app.root:
            return
        screen = app.root.get_screen("edit_exercise")
        screen.exercise_name = ""
        screen.is_user_created = True
        screen.section_index = -1
        screen.exercise_index = -1
        screen.previous_screen = "exercise_library"
        app.root.current = "edit_exercise"

    def go_back(self):
        if self.manager:
            self.manager.current = self.previous_screen


class PresetOverviewScreen(MDScreen):
    overview_list = ObjectProperty(None)
    preset_label = ObjectProperty(None)

    def on_pre_enter(self, *args):
        self.populate()
        return super().on_pre_enter(*args)

    def populate(self):
        if not self.overview_list or not self.preset_label:
            return
        self.overview_list.clear_widgets()
        app = MDApp.get_running_app()
        preset_name = app.selected_preset
        self.preset_label.text = (
            preset_name if preset_name else "Preset Overview - summary of the chosen preset"
        )
        for p in core.WORKOUT_PRESETS:
            if p["name"] == preset_name:
                for ex in p["exercises"]:
                    self.overview_list.add_widget(
                        OneLineListItem(text=f"{ex['name']} - sets: {ex['sets']}")
                    )
                break

    def start_workout(self):
        app = MDApp.get_running_app()
        preset_name = app.selected_preset
        app.start_workout(preset_name)
        if self.manager:
            self.manager.current = "rest"


class WorkoutSummaryScreen(MDScreen):
    summary_list = ObjectProperty(None)

    def on_pre_enter(self, *args):
        self.populate()
        return super().on_pre_enter(*args)

    def populate(self):
        if not self.summary_list:
            return
        self.summary_list.clear_widgets()
        app = MDApp.get_running_app()
        session = app.workout_session
        if not session:
            return
        print(session.summary())
        for exercise in session.exercises:
            self.summary_list.add_widget(OneLineListItem(text=exercise["name"]))
            for idx, metrics in enumerate(exercise["results"], 1):
                metrics_text = ", ".join(f"{k}: {v}" for k, v in metrics.items())
                self.summary_list.add_widget(
                    OneLineListItem(text=f"Set {idx}: {metrics_text}")
                )


class SectionWidget(MDBoxLayout):
    """Single preset section containing exercises."""

    section_name = StringProperty("Section")
    section_index = NumericProperty(0)
    color = ListProperty([1, 1, 1, 1])
    expanded = BooleanProperty(True)

    def toggle(self):
        self.expanded = not self.expanded

    def open_exercise_selection(self):
        app = MDApp.get_running_app()
        app.editing_section_index = self.section_index
        if app.root:
            edit = app.root.get_screen("edit_preset")
            edit.show_only_section(self.section_index)
            edit.open_exercise_panel()

    def refresh_exercises(self):
        app = MDApp.get_running_app()
        if not app.preset_editor:
            return
        if self.section_index >= len(app.preset_editor.sections):
            return
        box = self.ids.exercise_list
        box.clear_widgets()
        for idx, ex in enumerate(app.preset_editor.sections[self.section_index]["exercises"]):
            box.add_widget(
                SelectedExerciseItem(
                    text=ex["name"],
                    section_index=self.section_index,
                    exercise_index=idx,
                )
            )

    def confirm_delete(self):
        dialog = None

        def do_delete(*args):
            app = MDApp.get_running_app()
            if app.preset_editor:
                app.preset_editor.remove_section(self.section_index)
            if app.root:
                edit = app.root.get_screen("edit_preset")
                edit.refresh_sections()
            if dialog:
                dialog.dismiss()

        dialog = MDDialog(
            title="Remove Section?",
            text=f"Delete {self.section_name}?",
            buttons=[
                MDRaisedButton(text="Cancel", on_release=lambda *a: dialog.dismiss()),
                MDRaisedButton(text="Delete", on_release=do_delete),
            ],
        )
        dialog.open()


class EditPresetScreen(MDScreen):
    """Screen to edit a workout preset."""

    preset_name = StringProperty("Preset")
    sections_box = ObjectProperty(None)
    panel_visible = BooleanProperty(False)
    exercise_panel = ObjectProperty(None)
    current_tab = StringProperty("sections")

    _colors = [
        (1, 0.9, 0.9, 1),
        (0.9, 1, 0.9, 1),
        (0.9, 0.9, 1, 1),
        (1, 1, 0.9, 1),
        (0.9, 1, 1, 1),
        (1, 0.9, 1, 1),
    ]

    def on_pre_enter(self, *args):
        app = MDApp.get_running_app()
        app.init_preset_editor()
        self.preset_name = app.preset_editor.preset_name or "Preset"
        self.current_tab = "sections"
        if self.sections_box:
            self.sections_box.clear_widgets()
            for idx, sec in enumerate(app.preset_editor.sections):
                self.add_section(sec["name"], index=idx)
            if not app.preset_editor.sections:
                self.add_section()
        return super().on_pre_enter(*args)

    def refresh_sections(self):
        """Repopulate the section widgets from the preset editor."""
        app = MDApp.get_running_app()
        if not self.sections_box:
            return
        self.sections_box.clear_widgets()
        for idx, sec in enumerate(app.preset_editor.sections):
            self.add_section(sec["name"], index=idx)
        if not app.preset_editor.sections:
            self.add_section()

    def open_exercise_panel(self):
        if self.exercise_panel:
            self.exercise_panel.on_open()
        self.panel_visible = True

    def close_exercise_panel(self):
        if self.exercise_panel:
            self.exercise_panel.save_selection()
        self.panel_visible = False
        self.refresh_sections()

    def show_only_section(self, index: int):
        """Hide all sections except the one with ``index``."""
        if not self.sections_box:
            return
        for child in list(self.sections_box.children):
            if isinstance(child, SectionWidget) and child.section_index != index:
                self.sections_box.remove_widget(child)

    def add_section(self, name: str | None = None, index: int | None = None):
        """Add a new section to the preset and return the widget."""
        if not self.sections_box:
            return None
        app = MDApp.get_running_app()
        if index is None:
            if not name:
                name = f"Section {len(app.preset_editor.sections) + 1}"
            index = app.preset_editor.add_section(name)
        color = self._colors[len(self.sections_box.children) % len(self._colors)]
        section = SectionWidget(section_name=name, color=color, section_index=index)
        self.sections_box.add_widget(section)
        section.refresh_exercises()
        return section

    def switch_tab(self, tab: str):
        """Switch between the sections and details tabs."""
        if tab in ("sections", "details"):
            self.current_tab = tab

    def update_preset_name(self, name: str):
        """Update the preset name in the editor."""
        self.preset_name = name
        app = MDApp.get_running_app()
        if app.preset_editor:
            app.preset_editor.preset_name = name



class SelectedExerciseItem(MDBoxLayout):
    """Widget representing a selected exercise with reorder controls."""

    text = StringProperty("")
    section_index = NumericProperty(0)
    exercise_index = NumericProperty(0)

    def edit(self):
        """Open the EditExerciseScreen for this exercise."""
        app = MDApp.get_running_app()
        if not app.root:
            return
        screen = app.root.get_screen("edit_exercise")
        screen.exercise_name = self.text
        screen.section_index = self.section_index
        screen.exercise_index = self.exercise_index
        screen.previous_screen = "edit_preset"
        app.editing_section_index = self.section_index
        app.editing_exercise_index = self.exercise_index
        app.root.current = "edit_exercise"

    def move_up(self):
        parent = self.parent
        if not parent:
            return
        idx = parent.children.index(self)
        if idx < len(parent.children) - 1:
            parent.remove_widget(self)
            parent.add_widget(self, index=idx + 1)

    def move_down(self):
        parent = self.parent
        if not parent:
            return
        idx = parent.children.index(self)
        if idx > 0:
            parent.remove_widget(self)
            parent.add_widget(self, index=idx - 1)

    def remove_self(self):
        dialog = None

        def do_delete(*args):
            parent = self.parent
            if parent:
                parent.remove_widget(self)
            if dialog:
                dialog.dismiss()

        dialog = MDDialog(
            title="Remove Exercise?",
            text=f"Delete {self.text} from this workout?",
            buttons=[
                MDRaisedButton(text="Cancel", on_release=lambda *a: dialog.dismiss()),
                MDRaisedButton(text="Delete", on_release=do_delete),
            ],
        )
        dialog.open()


class ExerciseSelectionPanel(MDBoxLayout):
    """Panel for selecting exercises to add to a preset section."""

    exercise_list = ObjectProperty(None)

    def on_open(self):
        self.populate_exercises()

    def populate_exercises(self):
        if not self.exercise_list:
            return
        self.exercise_list.clear_widgets()
        for name in core.get_all_exercises():
            item = OneLineListItem(text=name)
            item.bind(on_release=lambda inst, n=name: self.select_exercise(n))
            self.exercise_list.add_widget(item)

    def select_exercise(self, name):
        """Add ``name`` to the current section."""
        app = MDApp.get_running_app()
        idx = app.editing_section_index
        if app.preset_editor and 0 <= idx < len(app.preset_editor.sections):
            app.preset_editor.add_exercise(idx, name)
            edit = app.root.get_screen("edit_preset")
            for widget in edit.sections_box.children:
                if isinstance(widget, SectionWidget) and widget.section_index == idx:
                    widget.refresh_exercises()
                    break

    def save_selection(self):
        """No-op kept for API compatibility."""
        pass


class AddMetricPopup(MDDialog):
    """Popup dialog for choosing an action, selecting metrics or creating a new one."""

    def __init__(self, screen: 'EditExerciseScreen', mode: str = "select", **kwargs):
        self.screen = screen
        self.mode = mode

        if mode == "select":
            content, buttons, title = self._build_select_widgets()
        elif mode == "new":
            content, buttons, title = self._build_new_metric_widgets()
        else:  # initial choice
            content, buttons, title = self._build_choice_widgets()

        super().__init__(title=title, type="custom", content_cls=content, buttons=buttons, **kwargs)

    # ------------------------------------------------------------------
    # Building widgets for both modes
    # ------------------------------------------------------------------
    def _build_select_widgets(self):
        metrics = core.get_all_metric_types()
        existing = {m.get("name") for m in self.screen.exercise_obj.metrics}
        metrics = [m for m in metrics if m["name"] not in existing]
        list_view = MDList()
        for m in metrics:
            item = OneLineListItem(text=m["name"])
            item.bind(on_release=lambda inst, name=m["name"]: self.add_metric(name))
            list_view.add_widget(item)

        scroll = ScrollView(do_scroll_y=True, size_hint_y=None, height=dp(400))
        scroll.add_widget(list_view)

        new_btn = MDRaisedButton(text="New Metric", on_release=self.show_new_metric_form)
        cancel_btn = MDRaisedButton(text="Cancel", on_release=lambda *a: self.dismiss())
        buttons = [new_btn, cancel_btn]
        return scroll, buttons, "Select Metric"

    def _build_new_metric_widgets(self):
        default_height = "48dp"
        self.input_widgets = {}

        schema = core.get_metric_type_schema()
        if not schema:
            schema = [
                {"name": "name"},
                {"name": "description"},
                {"name": "input_type", "options": ["int", "float", "str", "bool"]},
                {
                    "name": "source_type",
                    "options": ["manual_text", "manual_enum", "manual_slider"],
                },
                {
                    "name": "input_timing",
                    "options": [
                        "preset",
                        "pre_workout",
                        "post_workout",
                        "pre_set",
                        "post_set",
                    ],
                },
                {
                    "name": "scope",
                    "options": ["session", "section", "exercise", "set"],
                },
                {"name": "is_required"},
            ]
        else:
            order_map = {field["name"]: field for field in schema}
            schema = [
                order_map[name]
                for name in METRIC_FIELD_ORDER
                if name in order_map
            ] + [
                field
                for field in schema
                if field["name"] not in METRIC_FIELD_ORDER
            ]

        form = MDBoxLayout(
            orientation="vertical",
            spacing="8dp",
            size_hint_y=None,
        )
        form.bind(minimum_height=form.setter("height"))

        for field in schema:
            name = field["name"]
            options = field.get("options")
            if name == "is_required":
                row = MDBoxLayout(orientation="horizontal", size_hint_y=None, height="40dp")
                widget = MDCheckbox(size_hint_y=None, height=default_height)
                row.add_widget(widget)
                row.add_widget(MDLabel(text="Required"))
                form.add_widget(row)
            elif options:
                widget = Spinner(text=options[0], values=options, size_hint_y=None, height=default_height)
                form.add_widget(widget)
            else:
                widget = MDTextField(hint_text=name.replace("_", " ").title(), size_hint_y=None, height=default_height)
                form.add_widget(widget)

            self.input_widgets[name] = widget

        # Text box for enum values (hidden unless manual_enum is selected)
        self.enum_values_field = MDTextField(
            hint_text="Enum Values (comma separated)",
            size_hint_y=None,
            height=0,
            opacity=0,
            disabled=True,
        )
        form.add_widget(self.enum_values_field)

        def update_enum_visibility(*args):
            show = self.input_widgets["source_type"].text == "manual_enum"
            if show:
                self.enum_values_field.disabled = False
                self.enum_values_field.opacity = 1
                self.enum_values_field.height = default_height
            else:
                self.enum_values_field.disabled = True
                self.enum_values_field.opacity = 0
                self.enum_values_field.height = 0

        def update_enum_filter(*args):
            input_type = self.input_widgets["input_type"].text
            if input_type == "int":
                allowed = string.digits + ","
            elif input_type == "float":
                allowed = string.digits + ".,"
            else:  # default to str
                allowed = string.ascii_letters + ","

            def _filter(value, from_undo):
                return "".join(ch for ch in value if ch in allowed)

            self.enum_values_field.input_filter = _filter

        if "source_type" in self.input_widgets and "input_type" in self.input_widgets:
            self.input_widgets["source_type"].bind(text=lambda *a: update_enum_visibility())
            self.input_widgets["input_type"].bind(text=lambda *a: update_enum_filter())
            update_enum_visibility()
            update_enum_filter()

        layout = ScrollView(do_scroll_y=True, size_hint_y=None, height=dp(400))
        layout.add_widget(form)

        save_btn = MDRaisedButton(text="Save", on_release=self.save_metric)
        back_btn = MDRaisedButton(text="Back", on_release=lambda *a: self.dismiss())
        buttons = [save_btn, back_btn]
        return layout, buttons, "New Metric"

    def _build_choice_widgets(self):
        label = MDLabel(text="Choose an option", halign="center")
        add_btn = MDRaisedButton(text="Add Metric", on_release=self.show_metric_list)
        new_btn = MDRaisedButton(text="New Metric", on_release=self.show_new_metric_form)
        cancel_btn = MDRaisedButton(text="Cancel", on_release=lambda *a: self.dismiss())
        content = MDBoxLayout(orientation="vertical", spacing="8dp")
        content.add_widget(label)
        buttons = [add_btn, new_btn, cancel_btn]
        return content, buttons, "Metric Options"

    # ------------------------------------------------------------------
    # Mode switching helpers
    # ------------------------------------------------------------------
    def show_new_metric_form(self, *args):
        self.dismiss()
        popup = AddMetricPopup(self.screen, mode="new")
        popup.open()

    def show_metric_list(self, *args):
        self.dismiss()
        popup = AddMetricPopup(self.screen, mode="select")
        popup.open()

    def add_metric(self, name, *args):
        """Add the selected metric type to the exercise object."""
        metric_defs = core.get_all_metric_types()
        for m in metric_defs:
            if m["name"] == name:
                self.screen.exercise_obj.add_metric(m)
                break
        self.dismiss()
        self.screen.populate()
        self.screen.save_enabled = self.screen.exercise_obj.is_modified()

    def save_metric(self, *args):
        """Validate fields and add the new metric to the exercise object."""
        errors = []

        name = self.input_widgets["name"].text.strip()
        input_type = self.input_widgets["input_type"].text
        source_type = self.input_widgets["source_type"].text

        if not name:
            errors.append("name")

        # check for duplicate metric name
        existing_names = {m.get("name") for m in self.screen.exercise_obj.metrics}
        if name and name in existing_names:
            errors.append("name")
            if hasattr(self.input_widgets["name"], "helper_text"):
                self.input_widgets["name"].helper_text = "Duplicate name"
                self.input_widgets["name"].helper_text_mode = "on_error"

        if input_type == "bool" and source_type == "manual_enum":
            errors.extend(["input_type", "source_type"])

        if source_type == "manual_slider" and input_type != "float":
            errors.extend(["input_type", "source_type"])

        values = []
        if source_type == "manual_enum":
            text = self.enum_values_field.text.strip()
            if not text:
                errors.append("enum_values")
            else:
                values = [v.strip() for v in text.split(",") if v.strip()]
                if not values:
                    errors.append("enum_values")

        red = (1, 0, 0, 1)
        for key, widget in self.input_widgets.items():
            if isinstance(widget, Spinner):
                widget.text_color = red if key in errors else (1, 1, 1, 1)
            elif isinstance(widget, MDTextField):
                widget.error = key in errors
        self.enum_values_field.error = "enum_values" in errors

        if errors:
            return

        metric = {}
        for key, widget in self.input_widgets.items():
            if isinstance(widget, MDCheckbox):
                metric[key] = bool(widget.active)
            else:
                metric[key] = widget.text
        if values:
            metric["values"] = values

        db_path = Path(__file__).resolve().parent / "data" / "workout.db"
        try:
            core.add_metric_type(
                metric["name"],
                metric["input_type"],
                metric["source_type"],
                metric["input_timing"],
                metric["scope"],
                metric.get("description", ""),
                metric.get("is_required", False),
                db_path=db_path,
            )
        except sqlite3.IntegrityError:
            self.input_widgets["name"].error = True
            return

        self.screen.exercise_obj.add_metric(metric)
        self.show_metric_list()
        self.screen.save_enabled = self.screen.exercise_obj.is_modified()


class EditMetricPopup(MDDialog):
    """Popup for editing an existing metric."""

    def __init__(self, screen: 'EditExerciseScreen', metric: dict, **kwargs):
        self.screen = screen
        self.metric = metric
        content, buttons, title = self._build_widgets()
        super().__init__(title=title, type="custom", content_cls=content, buttons=buttons, **kwargs)

    def _build_widgets(self):
        default_height = "48dp"
        self.input_widgets = {}

        schema = core.get_metric_type_schema()
        if not schema:
            schema = [
                {"name": "name"},
                {"name": "description"},
                {"name": "input_type", "options": ["int", "float", "str", "bool"]},
                {
                    "name": "source_type",
                    "options": ["manual_text", "manual_enum", "manual_slider"],
                },
                {
                    "name": "input_timing",
                    "options": [
                        "preset",
                        "pre_workout",
                        "post_workout",
                        "pre_set",
                        "post_set",
                    ],
                },
                {
                    "name": "scope",
                    "options": ["session", "section", "exercise", "set"],
                },
                {"name": "is_required"},
            ]
        else:
            order_map = {field["name"]: field for field in schema}
            schema = [
                order_map[name]
                for name in METRIC_FIELD_ORDER
                if name in order_map
            ] + [
                field
                for field in schema
                if field["name"] not in METRIC_FIELD_ORDER
            ]

        form = MDBoxLayout(
            orientation="vertical",
            spacing="8dp",
            size_hint_y=None,
        )
        form.bind(minimum_height=form.setter("height"))

        for field in schema:
            name = field["name"]
            options = field.get("options")
            if name == "is_required":
                row = MDBoxLayout(orientation="horizontal", size_hint_y=None, height="40dp")
                widget = MDCheckbox(size_hint_y=None, height=default_height)
                row.add_widget(widget)
                row.add_widget(MDLabel(text="Required"))
                form.add_widget(row)
            elif options:
                widget = Spinner(text=options[0], values=options, size_hint_y=None, height=default_height)
                form.add_widget(widget)
            else:
                widget = MDTextField(hint_text=name.replace("_", " ").title(), size_hint_y=None, height=default_height)
                form.add_widget(widget)

            self.input_widgets[name] = widget

        # populate values
        for key, widget in self.input_widgets.items():
            if key not in self.metric:
                continue
            value = self.metric[key]
            if isinstance(widget, MDCheckbox):
                widget.active = bool(value)
            elif isinstance(widget, Spinner):
                if value in widget.values:
                    widget.text = value
            elif isinstance(widget, MDTextField):
                widget.text = str(value)

        row = MDBoxLayout(orientation="horizontal", size_hint_y=None, height="40dp")
        self.make_default = MDCheckbox(active=True)
        row.add_widget(self.make_default)
        row.add_widget(MDLabel(text="Make default"))
        form.add_widget(row)

        layout = ScrollView(do_scroll_y=True, size_hint_y=None, height=dp(400))
        layout.add_widget(form)

        save_btn = MDRaisedButton(text="Save", on_release=self.save_metric)
        cancel_btn = MDRaisedButton(text="Cancel", on_release=lambda *a: self.dismiss())
        buttons = [save_btn, cancel_btn]
        return layout, buttons, "Edit Metric"

    def save_metric(self, *args):
        """Update the metric on the exercise object with the new values."""
        updates = {}
        for key, widget in self.input_widgets.items():
            if isinstance(widget, MDCheckbox):
                updates[key] = bool(widget.active)
            else:
                updates[key] = widget.text
        self.screen.exercise_obj.update_metric(self.metric["name"], **updates)
        self.dismiss()
        self.screen.populate()
        self.screen.save_enabled = self.screen.exercise_obj.is_modified()



class EditExerciseScreen(MDScreen):
    """Screen for editing an individual exercise within a preset."""

    exercise_name = StringProperty("")
    exercise_description = StringProperty("")
    section_index = NumericProperty(-1)
    exercise_index = NumericProperty(-1)
    previous_screen = StringProperty("edit_preset")
    metrics_list = ObjectProperty(None)
    name_field = ObjectProperty(None)
    description_field = ObjectProperty(None)
    exercise_obj = ObjectProperty(None, rebind=True)
    current_tab = StringProperty("metrics")
    save_enabled = BooleanProperty(False)
    is_user_created = ObjectProperty(None, allownone=True)
    loading_dialog = ObjectProperty(None, allownone=True)

    def switch_tab(self, tab: str):
        """Switch between the metrics and details tabs."""
        if tab in ("metrics", "details"):
            self.current_tab = tab
            if "exercise_tabs" in self.ids:
                self.ids.exercise_tabs.current = tab
    def on_pre_enter(self, *args):
        if os.environ.get("KIVY_UNITTEST"):
            self._load_exercise()
        else:
            self.loading_dialog = LoadingDialog()
            self.loading_dialog.open()
            Clock.schedule_once(lambda dt: self._load_exercise(), 0)
        return super().on_pre_enter(*args)

    def _load_exercise(self):
        db_path = Path(__file__).resolve().parent / "data" / "workout.db"
        self.exercise_obj = core.Exercise(
            self.exercise_name,
            db_path=db_path,
            is_user_created=self.is_user_created,
        )
        self.is_user_created = self.exercise_obj.is_user_created
        self.exercise_name = self.exercise_obj.name
        self.exercise_description = self.exercise_obj.description
        self.save_enabled = False
        self.populate()
        if self.loading_dialog:
            self.loading_dialog.dismiss()
            self.loading_dialog = None

    def populate(self):
        self.populate_metrics()
        self.populate_details()

    def populate_metrics(self):
        if not self.metrics_list or not self.exercise_obj:
            return
        self.metrics_list.clear_widgets()
        metrics = self.exercise_obj.metrics
        for m in metrics:
            row = MDBoxLayout(size_hint_y=None, height="40dp")
            lbl = MDLabel(text=m.get("name", ""), halign="left")
            row.add_widget(lbl)
            edit_btn = MDIconButton(icon="pencil")
            edit_btn.bind(on_release=lambda inst, metric=m: self.open_edit_metric_popup(metric))
            row.add_widget(edit_btn)
            remove_btn = MDIconButton(
                icon="delete",
                theme_text_color="Custom",
                text_color=(1, 0, 0, 1),
            )
            remove_btn.bind(
                on_release=lambda inst, name=m.get("name", ""): self.confirm_remove_metric(name)
            )
            row.add_widget(remove_btn)
            self.metrics_list.add_widget(row)
            self.metrics_list.add_widget(MDSeparator())

    def populate_details(self):
        if not self.exercise_obj:
            return
        if self.name_field:
            self.name_field.text = self.exercise_obj.name
        if self.description_field:
            self.description_field.text = self.exercise_obj.description

    def update_name(self, name: str):
        if self.exercise_obj is not None:
            self.exercise_obj.name = name
            self.save_enabled = self.exercise_obj.is_modified()
        else:
            self.save_enabled = False
        self.exercise_name = name

    def update_description(self, desc: str):
        if self.exercise_obj is not None:
            self.exercise_obj.description = desc
            self.save_enabled = self.exercise_obj.is_modified()
        else:
            self.save_enabled = False
        self.exercise_description = desc

    def remove_metric(self, metric_name):
        if self.exercise_obj:
            self.exercise_obj.remove_metric(metric_name)
        self.populate()
        if self.exercise_obj:
            self.save_enabled = self.exercise_obj.is_modified()

    def confirm_remove_metric(self, metric_name):
        dialog = None

        def do_delete(*args):
            self.remove_metric(metric_name)
            if dialog:
                dialog.dismiss()

        dialog = MDDialog(
            title="Remove Metric?",
            text=f"Delete {metric_name}?",
            buttons=[
                MDRaisedButton(text="Cancel", on_release=lambda *a: dialog.dismiss()),
                MDRaisedButton(text="Delete", on_release=do_delete),
            ],
        )
        dialog.open()

    def open_add_metric_popup(self):
        popup = AddMetricPopup(self, mode="select")
        popup.open()

    def open_new_metric_popup(self):
        popup = AddMetricPopup(self, mode="new")
        popup.open()

    def open_edit_metric_popup(self, metric):
        popup = EditMetricPopup(self, metric)
        popup.open()

    def save_exercise(self):
        if not self.exercise_obj:
            return

        db_path = Path(__file__).resolve().parent / "data" / "workout.db"
        conn = sqlite3.connect(str(db_path))
        cursor = conn.cursor()
        msg = "Save changes to this exercise?"
        if not self.exercise_obj.is_user_created:
            cursor.execute(
                "SELECT 1 FROM exercises WHERE name = ? AND is_user_created = 1",
                (self.exercise_obj.name,),
            )
            exists = cursor.fetchone()
            if exists:
                msg = (
                    f"A user-defined copy of {self.exercise_obj.name} exists and will be overwritten."
                )
            else:
                msg = (
                    f"{self.exercise_obj.name} is predefined. A user-defined copy will be created."
                )
        conn.close()

        dialog = None

        def do_save(*args):
            core.save_exercise(self.exercise_obj)
            app = MDApp.get_running_app()
            if app:
                app.exercise_library_version += 1
            self.save_enabled = False
            if dialog:
                dialog.dismiss()

        dialog = MDDialog(
            title="Confirm Save",
            text=msg,
            buttons=[
                MDRaisedButton(text="Cancel", on_release=lambda *a: dialog.dismiss()),
                MDRaisedButton(text="Save", on_release=do_save),
            ],
        )
        dialog.open()

    def go_back(self):
        if self.save_enabled:
            dialog = None

            def discard(*args):
                if dialog:
                    dialog.dismiss()
                if self.manager:
                    self.manager.current = self.previous_screen

            dialog = MDDialog(
                title="Discard Changes?",
                text="You have unsaved changes. Discard them?",
                buttons=[
                    MDRaisedButton(
                        text="Cancel", on_release=lambda *a: dialog.dismiss()
                    ),
                    MDRaisedButton(text="Discard", on_release=discard),
                ],
            )
            dialog.open()
        else:
            if self.manager:
                self.manager.current = self.previous_screen

class WorkoutApp(MDApp):
    workout_session = None
    selected_preset = ""
    preset_editor: PresetEditor | None = None
    editing_section_index: int = -1
    editing_exercise_index: int = -1
    # True when metrics being entered correspond to a newly completed set
    record_new_set = False
    # Incremented whenever an exercise is added, edited or deleted
    exercise_library_version: int = 0

    def build(self):
        return Builder.load_file(str(Path(__file__).with_name("main.kv")))


    def init_preset_editor(self):
        """Create or reload the ``PresetEditor`` for the selected preset."""
        db_path = Path(__file__).resolve().parent / "data" / "workout.db"
        if self.selected_preset:
            if not self.preset_editor or self.preset_editor.preset_name != self.selected_preset:
                if self.preset_editor:
                    self.preset_editor.close()
                self.preset_editor = PresetEditor(self.selected_preset, db_path)
        else:
            if self.preset_editor:
                self.preset_editor.close()
            self.preset_editor = PresetEditor(db_path=db_path)

    def start_workout(self, exercises):
        if exercises:
            self.workout_session = WorkoutSession(exercises)
        else:
            self.workout_session = None

        # ensure metric input doesn't accidentally advance sets
        self.record_new_set = False

    def mark_set_complete(self):
        if self.workout_session:
            self.workout_session.mark_set_completed()


if __name__ == "__main__":
    WorkoutApp().run()<|MERGE_RESOLUTION|>--- conflicted
+++ resolved
@@ -440,7 +440,6 @@
 
 
     def on_pre_enter(self, *args):
-<<<<<<< HEAD
         app = MDApp.get_running_app()
         if (
             self.all_exercises is None
@@ -450,10 +449,9 @@
             self.all_exercises = core.get_all_exercises(db_path, include_user_created=True)
             if app:
                 self.cache_version = app.exercise_library_version
-        self.populate()
-=======
+
         self.populate(True)
->>>>>>> dcdc171f
+
         return super().on_pre_enter(*args)
 
     def populate(self, show_loading: bool = False):
@@ -470,7 +468,6 @@
                 self.loading_dialog.dismiss()
                 self.loading_dialog = None
             return
-<<<<<<< HEAD
         self.exercise_list.clear_widgets()
         app = MDApp.get_running_app()
         if (
@@ -482,11 +479,7 @@
             if app:
                 self.cache_version = app.exercise_library_version
         exercises = self.all_exercises or []
-=======
-        self.exercise_list.data = []
-        db_path = Path(__file__).resolve().parent / "data" / "workout.db"
-        exercises = core.get_all_exercises(db_path, include_user_created=True)
->>>>>>> dcdc171f
+
         if self.filter_mode == "user":
             exercises = [ex for ex in exercises if ex[1]]
         elif self.filter_mode == "premade":
