TESTING = True
HALF_SCREEN = True

from kivymd.app import MDApp
from kivy.lang import Builder
from kivy.clock import Clock
from kivy.metrics import dp
from kivy.properties import (
    NumericProperty,
    StringProperty,
    ObjectProperty,
    BooleanProperty,
    ListProperty,
)
from kivymd.uix.screen import MDScreen
from kivymd.uix.boxlayout import MDBoxLayout
from kivymd.uix.textfield import MDTextField
from kivymd.uix.slider import MDSlider
from kivy.uix.spinner import Spinner
from kivy.uix.scrollview import ScrollView
from kivymd.uix.label import MDLabel
from kivymd.uix.list import (
    OneLineListItem,
    MDList,
)
from kivymd.uix.selectioncontrol import MDCheckbox
from kivymd.uix.button import MDIconButton
from kivymd.uix.card import MDSeparator
from kivymd.uix.dialog import MDDialog
from kivymd.uix.floatlayout import MDFloatLayout
from kivymd.uix.tab import MDTabsBase

try:
    from kivymd.uix.spinner import MDSpinner
except Exception:  # pragma: no cover - fallback for tests without kivymd
    from kivy.uix.spinner import Spinner as MDSpinner
from kivymd.uix.button import MDRaisedButton
from kivy.uix.screenmanager import NoTransition
from ui.screens.preset_detail_screen import PresetDetailScreen
from ui.screens.preset_overview_screen import PresetOverviewScreen
from pathlib import Path
import os
import sys
import re
import json

from ui.screens import ExerciseLibraryScreen

from backend.presets import load_workout_presets
from backend.workout_session import WorkoutSession
from core import (
    DEFAULT_SETS_PER_EXERCISE,
    DEFAULT_REST_DURATION,
    DEFAULT_DB_PATH,
)
from backend import metrics
from backend.preset_editor import PresetEditor
from ui.screens.metric_input_screen import MetricInputScreen
from ui.screens.edit_exercise_screen import EditExerciseScreen

from ui.screens.rest_screen import RestScreen
from ui.screens.previous_workouts_screen import PreviousWorkoutsScreen



# Load workout presets from the database at startup
load_workout_presets(DEFAULT_DB_PATH)
import time
import math

from kivy.core.window import Window
from kivy.utils import platform
import string
import sqlite3
from ui.screens.presets_screen import PresetsScreen
from ui.screens.workout_active_screen import WorkoutActiveScreen
from ui.screens.edit_preset_screen import (
    EditPresetScreen,
    SectionWidget,
    SelectedExerciseItem,
    ExerciseSelectionPanel,
    AddPresetMetricPopup,
    AddSessionMetricPopup,
)

from ui.screens.workout_summary_screen import WorkoutSummaryScreen
from ui.popups import AddMetricPopup, EditMetricPopup, METRIC_FIELD_ORDER

<<<<<<< HEAD
HALF_SCREEN_X_SCALE = 1.0
HALF_SCREEN_Y_SCALE = 1.0
=======

HALF_SCREEN_Y_OFFSET = 0
>>>>>>> 21039c2f
if os.name == "nt" or sys.platform.startswith("win"):
    base_width, base_height = 140, 140 * (20 / 9)
    if HALF_SCREEN:
        Window.size = (base_width / 2, base_height / 2)
    else:
        Window.size = (base_width, base_height)
elif platform == "android":
    full_width, full_height = Window.system_size
    if HALF_SCREEN:
        Window.size = (full_width / 2, full_height / 2)
<<<<<<< HEAD
        HALF_SCREEN_X_SCALE = Window.width / full_width
        HALF_SCREEN_Y_SCALE = Window.height / full_height
=======
        HALF_SCREEN_Y_OFFSET = full_height - Window.height
>>>>>>> 21039c2f
    else:
        Window.size = (full_width, full_height)


def _adjust_touch(window, touch):
<<<<<<< HEAD
    if HALF_SCREEN and platform == "android":
        touch.x *= HALF_SCREEN_X_SCALE
        touch.ox *= HALF_SCREEN_X_SCALE
        touch.sx = touch.x / Window.width
        touch.y *= HALF_SCREEN_Y_SCALE
        touch.oy *= HALF_SCREEN_Y_SCALE
=======
    if HALF_SCREEN and platform == "android" and HALF_SCREEN_Y_OFFSET:
        touch.y += HALF_SCREEN_Y_OFFSET
        touch.oy += HALF_SCREEN_Y_OFFSET
>>>>>>> 21039c2f
        touch.sy = touch.y / Window.height
    return False

if not TESTING:
    try:
        from android import mActivity
        from jnius import autoclass

        View = autoclass('android.view.View')
        decorView = mActivity.getWindow().getDecorView()

        decorView.setSystemUiVisibility(
            View.SYSTEM_UI_FLAG_LAYOUT_STABLE |
            View.SYSTEM_UI_FLAG_LAYOUT_HIDE_NAVIGATION |
            View.SYSTEM_UI_FLAG_LAYOUT_FULLSCREEN |
            View.SYSTEM_UI_FLAG_HIDE_NAVIGATION |
            View.SYSTEM_UI_FLAG_FULLSCREEN |
            View.SYSTEM_UI_FLAG_IMMERSIVE_STICKY
        )
    except Exception as e:
        print("Immersive mode failed:", e)

class Tab(MDBoxLayout, MDTabsBase):
    """A basic tab for use with :class:`~kivymd.uix.tab.MDTabs`."""


class LoadingDialog(MDDialog):
    """Simple dialog displaying a spinner while work is performed."""

    def __init__(self, text: str = "Loading...", **kwargs):
        box = MDBoxLayout(
            orientation="vertical",
            spacing="8dp",
            size_hint_y=None,
            height="72dp",
        )
        spinner = MDSpinner(size_hint=(None, None), size=("48dp", "48dp"))
        spinner.pos_hint = {"center_x": 0.5}
        box.add_widget(spinner)
        box.add_widget(MDLabel(text=text, halign="center"))
        super().__init__(type="custom", content_cls=box, **kwargs)


class EditMetricTypePopup(MDDialog):
    """Popup for editing or creating metric types from the library."""

    def __init__(
        self,
        screen: "ExerciseLibraryScreen",
        metric_name: str | None,
        is_user_created: bool,
        **kwargs,
    ):
        self.screen = screen
        self.metric_name = metric_name
        self.is_user_created = is_user_created
        self.metric = None
        if metric_name:
            for m in screen.all_metrics or []:
                if (
                    m["name"] == metric_name
                    and m.get("is_user_created", False) == is_user_created
                ):
                    self.metric = m
                    break
        content, buttons, title = self._build_widgets()
        super().__init__(
            title=title, type="custom", content_cls=content, buttons=buttons, **kwargs
        )

    def _build_widgets(self):
        default_height = dp(48)
        self.input_widgets = {}
        schema = metrics.get_metric_type_schema()
        if not schema:
            schema = [
                {"name": "name"},
                {"name": "description"},
                {
                    "name": "type",
                    "options": ["int", "float", "str", "bool", "enum", "slider"],
                },
                {
                    "name": "input_timing",
                    "options": [
                        "preset",
                        "pre_session",
                        "post_session",
                        "pre_set",
                        "post_set",
                    ],
                },
                {"name": "scope", "options": ["session", "section", "exercise", "set"]},
                {"name": "is_required"},
            ]
        else:
            order_map = {field["name"]: field for field in schema}
            schema = [
                order_map[name] for name in METRIC_FIELD_ORDER if name in order_map
            ] + [field for field in schema if field["name"] not in METRIC_FIELD_ORDER]

        form = MDBoxLayout(orientation="vertical", spacing="8dp", size_hint_y=None)
        form.bind(minimum_height=form.setter("height"))

        def enable_auto_resize(text_field: MDTextField):
            text_field.bind(
                text=lambda inst, val: setattr(
                    inst, "height", max(default_height, inst.minimum_height)
                )
            )

        for field in schema:
            name = field["name"]
            if name == "enum_values_json":
                # handled separately via ``enum_values_field``
                continue
            options = field.get("options")
            if name == "is_required":
                row = MDBoxLayout(
                    orientation="horizontal", size_hint_y=None, height="40dp"
                )
                widget = MDCheckbox(size_hint_y=None, height=default_height)
                row.add_widget(widget)
                row.add_widget(MDLabel(text="Required"))
                form.add_widget(row)
            elif options:
                widget = Spinner(
                    text=options[0],
                    values=options,
                    size_hint_y=None,
                    height=default_height,
                )
                form.add_widget(widget)
            else:
                widget = MDTextField(
                    hint_text=name.replace("_", " ").title(),
                    size_hint_y=None,
                    height=default_height,
                    multiline=True,
                )
                widget.hint_text_font_size = "12sp"
                enable_auto_resize(widget)
                form.add_widget(widget)
            self.input_widgets[name] = widget

        # Text box for enum values. Only shown for manual enum metrics
        self.enum_values_field = MDTextField(
            hint_text="Enum Values (comma separated)",
            size_hint_y=None,
            height=default_height,
            multiline=True,
        )
        self.enum_values_field.hint_text_font_size = "12sp"
        enable_auto_resize(self.enum_values_field)

        if self.metric:
            for key, widget in self.input_widgets.items():
                if key not in self.metric:
                    continue
                val = self.metric[key]
                if isinstance(widget, MDCheckbox):
                    widget.active = bool(val)
                elif isinstance(widget, Spinner):
                    if val in widget.values:
                        widget.text = val
                else:
                    widget.text = str(val)

        # show enum values if current metric uses enum type
        if self.metric and self.metric.get("type") == "enum":
            if self.enum_values_field.parent is None:
                form.add_widget(self.enum_values_field)
            values = []
            if "values" in self.metric and self.metric["values"]:
                values = self.metric["values"]
            elif self.metric.get("enum_values_json"):
                try:
                    values = json.loads(self.metric["enum_values_json"])
                except Exception:
                    values = []
            self.enum_values_field.text = ", ".join(values)

        def update_enum_visibility(*args):
            show = self.input_widgets["type"].text == "enum"
            has_parent = self.enum_values_field.parent is not None
            if show and not has_parent:
                form.add_widget(self.enum_values_field)
            elif not show and has_parent:
                form.remove_widget(self.enum_values_field)

        def update_enum_filter(*args):
            metric_type = self.input_widgets["type"].text
            if metric_type == "int":
                allowed = string.digits + ","
            elif metric_type == "float":
                allowed = string.digits + ",."
            else:
                allowed = string.ascii_letters + " ,"

            def _filter(value, from_undo):
                filtered = "".join(ch for ch in value if ch in allowed)
                return re.sub(r",\s+", ",", filtered)

            self.enum_values_field.input_filter = _filter

        if "type" in self.input_widgets:
            self.input_widgets["type"].bind(
                text=lambda *a: (update_enum_filter(), update_enum_visibility())
            )
            update_enum_visibility()
            update_enum_filter()

        layout = ScrollView(do_scroll_y=True, size_hint_y=None, height=dp(400))
        info_widgets = []
        if self.metric and not self.is_user_created:
            has_copy = False
            if self.screen and self.metric_name:
                for m in self.screen.all_metrics or []:
                    if m.get("name") == self.metric_name and m.get("is_user_created"):
                        has_copy = True
                        break
            if has_copy:
                msg = "Built-in metric. Saving will overwrite your existing user copy."
            else:
                msg = "Built-in metric. Saving will create a user copy you can edit."
            info_widgets.append(MDLabel(text=msg, halign="center"))
        elif self.metric and self.is_user_created:
            msg = (
                "Changes here update the metric defaults. Exercises using this "
                "metric without overrides will reflect the changes."
            )
            info_widgets.append(MDLabel(text=msg, halign="center"))

        if self.metric:
            affected = metrics.find_exercises_using_metric_type(self.metric_name)
            if affected:
                label = MDLabel(
                    text=f"Affects {len(affected)} exercises", halign="center"
                )
                info_widgets.append(label)
        layout.add_widget(form)
        buttons = [
            MDRaisedButton(text="Save", on_release=self.save_metric),
            MDRaisedButton(text="Cancel", on_release=lambda *a: self.dismiss()),
        ]
        if info_widgets:
            wrapper = MDBoxLayout(
                orientation="vertical",
                spacing="8dp",
                size_hint_y=None,
            )
            wrapper.bind(minimum_height=wrapper.setter("height"))
            for widget in info_widgets:
                wrapper.add_widget(widget)
            wrapper.add_widget(layout)
            return wrapper, buttons, "Edit Metric"
        return layout, buttons, "Edit Metric" if self.metric else "New Metric"

    def save_metric(self, *args):
        data = {}
        for key, widget in self.input_widgets.items():
            if isinstance(widget, MDCheckbox):
                data[key] = bool(widget.active)
            else:
                data[key] = widget.text

        enum_values = None
        if self.enum_values_field.parent is not None:
            text = self.enum_values_field.text.strip()
            if text:
                enum_values = [v.strip() for v in text.split(",") if v.strip()]

        db_path = DEFAULT_DB_PATH
        if self.metric and self.is_user_created:
            metrics.update_metric_type(
                self.metric_name,
                mtype=data.get("type"),
                input_timing=data.get("input_timing"),
                scope=data.get("scope"),
                description=data.get("description"),
                is_required=data.get("is_required"),
                enum_values=enum_values,
                is_user_created=True,
                db_path=db_path,
            )
        else:
            try:
                metrics.add_metric_type(
                    data.get("name"),
                    data.get("type"),
                    data.get("input_timing"),
                    data.get("scope"),
                    data.get("description", ""),
                    data.get("is_required", False),
                    enum_values,
                    db_path=db_path,
                )
            except sqlite3.IntegrityError:
                if "name" in self.input_widgets:
                    self.input_widgets["name"].error = True
                return

        app = MDApp.get_running_app()
        if app:
            app.metric_library_version += 1
        self.screen.all_metrics = None
        self.screen.populate()
        self.dismiss()


class WorkoutApp(MDApp):
    workout_session = None
    selected_preset = ""
    preset_editor: PresetEditor | None = None
    editing_section_index: int = -1
    editing_exercise_index: int = -1
    # True when metrics being entered correspond to a newly completed set
    record_new_set = False
    # True when entering metrics for the upcoming set
    record_pre_set = False
    # Incremented whenever an exercise is added, edited or deleted
    exercise_library_version: int = 0
    # Incremented when a metric type is added or edited
    metric_library_version: int = 0
    # Displayed application version on the welcome screen
    app_version = StringProperty("1.0.0")

    def build(self):
        root = Builder.load_file(str(Path(__file__).with_name("main.kv")))
        Window.bind(on_keyboard=self._on_keyboard)
        Window.bind(
            on_touch_down=_adjust_touch,
            on_touch_move=_adjust_touch,
            on_touch_up=_adjust_touch,
        )

        return root

    def _on_keyboard(self, window, key, scancode, codepoint, modifiers):
        if key in (27, 1001) and not TESTING:
            return True
        return False

    def on_pause(self):
        """Ensure rest timer isn't marked ready when app is backgrounded."""
        if self.root and self.root.current == "rest":
            try:
                rest_screen = self.root.get_screen("rest")
            except Exception:
                rest_screen = None
            if rest_screen and getattr(rest_screen, "is_ready", False):
                if hasattr(rest_screen, "unready"):
                    rest_screen.unready()
                else:
                    rest_screen.is_ready = False
        return True

    def init_preset_editor(self, force_reload: bool = False):
        """Create or reload the ``PresetEditor`` for the selected preset."""

        db_path = DEFAULT_DB_PATH
        if self.selected_preset:
            if (
                not self.preset_editor
                or self.preset_editor.preset_name != self.selected_preset
            ):
                if self.preset_editor:
                    self.preset_editor.close()
                self.preset_editor = PresetEditor(self.selected_preset, db_path)
            elif force_reload:
                self.preset_editor.load(self.selected_preset)
        else:
            if self.preset_editor:
                self.preset_editor.close()
            self.preset_editor = PresetEditor(db_path=db_path)

    def start_new_preset(self):
        """Reset state so the editor loads a blank preset."""
        if self.preset_editor:
            self.preset_editor.close()
            self.preset_editor = None
        self.selected_preset = ""

    def start_workout(self, preset_name: str):
        """Initialize a :class:`WorkoutSession` for ``preset_name``.

        The entire preset is loaded from the database when the session is
        created so no further database access is required while the workout
        is in progress.
        """

        if preset_name:
            self.workout_session = WorkoutSession(preset_name, db_path=DEFAULT_DB_PATH)
        else:
            self.workout_session = None

        # ensure metric input doesn't accidentally advance sets
        self.record_new_set = False

    def edit_active_preset(self):
        """Open the preset editor for the active workout session."""
        if not self.workout_session or not self.root:
            return
        editor = PresetEditor(db_path=DEFAULT_DB_PATH)
        editor.preset_name = self.workout_session.preset_name
        editor.sections = []
        for s_idx, name in enumerate(self.workout_session.section_names):
            start = self.workout_session.section_starts[s_idx]
            end = (
                self.workout_session.section_starts[s_idx + 1]
                if s_idx + 1 < len(self.workout_session.section_starts)
                else len(self.workout_session.exercises)
            )
            exercises = []
            for ex in self.workout_session.exercises[start:end]:
                exercises.append(
                    {
                        "name": ex.get("name"),
                        "sets": ex.get("sets"),
                        "rest": ex.get("rest"),
                        "library_id": ex.get("library_exercise_id"),
                        "id": ex.get("preset_section_exercise_id"),
                    }
                )
            editor.sections.append({"name": name, "exercises": exercises})
        editor.mark_saved()
        self.preset_editor = editor
        screen = self.root.get_screen("edit_preset")
        screen.mode = "session"
        self.root.current = "edit_preset"

    def mark_set_complete(self, adjust_seconds=0):
        if self.workout_session:
            self.workout_session.mark_set_completed(adjust_seconds=adjust_seconds)


if __name__ == "__main__":
    WorkoutApp().run()<|MERGE_RESOLUTION|>--- conflicted
+++ resolved
@@ -86,13 +86,9 @@
 from ui.screens.workout_summary_screen import WorkoutSummaryScreen
 from ui.popups import AddMetricPopup, EditMetricPopup, METRIC_FIELD_ORDER
 
-<<<<<<< HEAD
 HALF_SCREEN_X_SCALE = 1.0
 HALF_SCREEN_Y_SCALE = 1.0
-=======
-
-HALF_SCREEN_Y_OFFSET = 0
->>>>>>> 21039c2f
+
 if os.name == "nt" or sys.platform.startswith("win"):
     base_width, base_height = 140, 140 * (20 / 9)
     if HALF_SCREEN:
@@ -103,29 +99,21 @@
     full_width, full_height = Window.system_size
     if HALF_SCREEN:
         Window.size = (full_width / 2, full_height / 2)
-<<<<<<< HEAD
         HALF_SCREEN_X_SCALE = Window.width / full_width
         HALF_SCREEN_Y_SCALE = Window.height / full_height
-=======
-        HALF_SCREEN_Y_OFFSET = full_height - Window.height
->>>>>>> 21039c2f
+
     else:
         Window.size = (full_width, full_height)
 
 
 def _adjust_touch(window, touch):
-<<<<<<< HEAD
     if HALF_SCREEN and platform == "android":
         touch.x *= HALF_SCREEN_X_SCALE
         touch.ox *= HALF_SCREEN_X_SCALE
         touch.sx = touch.x / Window.width
         touch.y *= HALF_SCREEN_Y_SCALE
         touch.oy *= HALF_SCREEN_Y_SCALE
-=======
-    if HALF_SCREEN and platform == "android" and HALF_SCREEN_Y_OFFSET:
-        touch.y += HALF_SCREEN_Y_OFFSET
-        touch.oy += HALF_SCREEN_Y_OFFSET
->>>>>>> 21039c2f
+
         touch.sy = touch.y / Window.height
     return False
 
