--- conflicted
+++ resolved
@@ -2059,15 +2059,13 @@
             self.save_enabled = False
             return
 
-<<<<<<< HEAD
         # ------------------------------------------------------------------
         # Validation
         # ------------------------------------------------------------------
         name = self.exercise_obj.name.strip()
-        db_path = Path(__file__).resolve().parent / "data" / "workout.db"
-=======
+
         db_path = DEFAULT_DB_PATH
->>>>>>> 791632b3
+
         conn = sqlite3.connect(str(db_path))
         cursor = conn.cursor()
 
