--- conflicted
+++ resolved
@@ -250,9 +250,7 @@
     slider.value = 0.72
     slider._binding(slider, slider.value)
     assert value_label.text == "0.72"
-<<<<<<< HEAD
-=======
-    
+   
 def test_save_future_metrics_returns_to_rest():
     screen = MetricInputScreen()
 
@@ -302,4 +300,3 @@
     screen.save_metrics()
 
     assert screen.manager.current == "rest"
->>>>>>> 6a67c093
