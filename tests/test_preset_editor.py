import shutil
import sqlite3
from pathlib import Path
import sys

import pytest

sys.path.insert(0, str(Path(__file__).resolve().parents[1]))
from core import PresetEditor, DEFAULT_SETS_PER_EXERCISE, DEFAULT_REST_DURATION


@pytest.fixture
def db_copy(tmp_path):
    """Return a temporary empty database using the bundled schema."""
    dst = tmp_path / "workout.db"
    schema = Path(__file__).resolve().parents[1] / "data" / "workout.sql"
    conn = sqlite3.connect(dst)
    with open(schema, "r", encoding="utf-8") as fh:
        conn.executescript(fh.read())
    # minimal exercise for tests
    conn.execute(
        "INSERT INTO library_exercises (name, description, is_user_created) VALUES ('Push ups', '', 0)"
    )
    conn.commit()
    conn.close()
    return dst


@pytest.fixture
def db_with_preset(db_copy):
    """Create a preset with one section and one exercise for loading tests."""
    conn = sqlite3.connect(db_copy)
    cur = conn.cursor()
    cur.execute("INSERT INTO preset_presets (name) VALUES (?)", ("Test Preset",))
    preset_id = cur.lastrowid
    cur.execute(
        "INSERT INTO preset_sections (preset_id, name, position) VALUES (?, ?, 0)",
        (preset_id, "Warmup"),
    )
    section_id = cur.lastrowid
    # Use an existing exercise from the sample DB
    cur.execute("SELECT id FROM library_exercises WHERE name = 'Push ups'")
    ex_id = cur.fetchone()[0]
    cur.execute(
        """
        INSERT INTO preset_section_exercises
            (section_id, exercise_name, exercise_description, position, number_of_sets, library_exercise_id)
        VALUES (?, 'Push ups', '', 0, 3, ?)
        """,
        (section_id, ex_id),
    )
    conn.commit()
    conn.close()
    return db_copy


def test_add_and_remove_section(db_copy):
    editor = PresetEditor(db_path=db_copy)
    idx1 = editor.add_section("Warmup")
    idx2 = editor.add_section("Main")
    assert idx1 == 0
    assert idx2 == 1
    assert [s["name"] for s in editor.sections] == ["Warmup", "Main"]
    editor.remove_section(0)
    assert len(editor.sections) == 1
    assert editor.sections[0]["name"] == "Main"
    editor.close()


def test_add_exercise_success(db_copy):
    editor = PresetEditor(db_path=db_copy)
    editor.add_section("Warmup")
    ex = editor.add_exercise(0, "Push ups", sets=4)
    assert ex == {"name": "Push ups", "sets": 4, "rest": DEFAULT_REST_DURATION}
    assert editor.sections[0]["exercises"] == [ex]
    editor.close()


def test_add_exercise_invalid_index(db_copy):
    editor = PresetEditor(db_path=db_copy)
    editor.add_section("Warmup")
    with pytest.raises(IndexError):
        editor.add_exercise(2, "Push ups")
    editor.close()


def test_add_exercise_unknown_exercise(db_copy):
    editor = PresetEditor(db_path=db_copy)
    editor.add_section("Warmup")
    with pytest.raises(ValueError):
        editor.add_exercise(0, "DoesNotExist")
    editor.close()


def test_to_dict_after_modifications(db_copy):
    editor = PresetEditor(db_path=db_copy)
    editor.preset_name = "My Preset"
    editor.add_section("Warmup")
    editor.add_exercise(0, "Push ups")
    expected = {
        "name": "My Preset",
        "sections": [
            {
                "name": "Warmup",
                "exercises": [
                    {
                        "name": "Push ups",
                        "sets": DEFAULT_SETS_PER_EXERCISE,
                        "rest": DEFAULT_REST_DURATION,
                    }
                ],
            }
        ],
    }
    assert editor.to_dict() == expected
    editor.close()


def test_load_existing_preset(db_with_preset):
    editor = PresetEditor("Test Preset", db_path=db_with_preset)
    assert editor.preset_name == "Test Preset"
    assert len(editor.sections) == 1
    sec = editor.sections[0]
    assert sec["name"] == "Warmup"
    assert sec["exercises"] == [{"name": "Push ups", "sets": 3, "rest": 120}]
    editor.close()


def test_close_closes_connection(db_copy):
    editor = PresetEditor(db_path=db_copy)
    editor.close()
    with pytest.raises(sqlite3.ProgrammingError):
        editor.conn.execute("SELECT 1")


def test_save_new_preset(db_copy):
    editor = PresetEditor(db_path=db_copy)
    editor.preset_name = "My Preset"
    editor.add_section("Warmup")
    editor.add_exercise(0, "Push ups", sets=4)
    editor.save()
    conn = sqlite3.connect(db_copy)
    cur = conn.cursor()
    cur.execute("SELECT name FROM preset_presets")
    assert cur.fetchone()[0] == "My Preset"
    cur.execute("SELECT name FROM preset_sections")
    assert cur.fetchone()[0] == "Warmup"
    cur.execute("SELECT exercise_name, number_of_sets, rest_time FROM preset_section_exercises")
    assert cur.fetchone() == ("Push ups", 4, 120)
    conn.close()
    editor.close()


def test_save_existing_preset(db_with_preset):
    editor = PresetEditor("Test Preset", db_path=db_with_preset)
    editor.sections[0]["exercises"][0]["sets"] = 5
    editor.save()
    conn = sqlite3.connect(db_with_preset)
    cur = conn.cursor()
    cur.execute("SELECT number_of_sets, rest_time FROM preset_section_exercises")
    assert cur.fetchone() == (5, 120)
    conn.close()
    editor.close()


def test_save_duplicate_name(db_with_preset):
    editor = PresetEditor(db_path=db_with_preset)
    editor.preset_name = "Test Preset"
    with pytest.raises(ValueError):
        editor.save()
    editor.close()


<<<<<<< HEAD
def test_save_preserves_metric_overrides(db_copy):
    conn = sqlite3.connect(db_copy)
    cur = conn.cursor()

    # create a metric type and associate with the exercise
    cur.execute(
        """
        INSERT INTO library_metric_types
            (name, input_type, source_type, input_timing, is_required, scope, description, is_user_created)
        VALUES ('Reps', 'int', 'manual_text', 'post_set', 0, 'set', '', 0)
        """
    )
    mt_id = cur.lastrowid
    ex_id = cur.execute(
        "SELECT id FROM library_exercises WHERE name='Push ups'"
    ).fetchone()[0]
    cur.execute(
        "INSERT INTO library_exercise_metrics (exercise_id, metric_type_id, position) VALUES (?, ?, 0)",
        (ex_id, mt_id),
    )
    em_id = cur.lastrowid

    # apply override for this metric
    cur.execute(
        """
        INSERT INTO library_exercise_metric_overrides
            (exercise_metric_id, input_type, source_type, input_timing, is_required, scope)
        VALUES (?, 'int', 'manual_text', 'pre_workout', 1, 'set')
        """,
        (em_id,),
    )
    conn.commit()
    conn.close()

    editor = PresetEditor(db_path=db_copy)
    editor.preset_name = "Override Preset"
    editor.add_section("Warmup")
    editor.add_exercise(0, "Push ups")
    editor.save()

    conn = sqlite3.connect(db_copy)
    cur = conn.cursor()
    cur.execute(
        "SELECT metric_name, input_timing, is_required, scope FROM preset_section_exercise_metrics"
    )
    result = cur.fetchone()
    conn.close()
    editor.close()

    assert result == ("Reps", "pre_workout", 1, "set")

=======
def test_save_missing_exercise_fails(db_copy):
    editor = PresetEditor(db_path=db_copy)
    editor.preset_name = "My Preset"
    editor.add_section("Warmup")
    editor.add_exercise(0, "Push ups")
    editor.sections[0]["exercises"][0]["name"] = "DoesNotExist"
    with pytest.raises(ValueError):
        editor.save()
    editor.close()

>>>>>>> 0eba6643
<|MERGE_RESOLUTION|>--- conflicted
+++ resolved
@@ -171,7 +171,6 @@
     editor.close()
 
 
-<<<<<<< HEAD
 def test_save_preserves_metric_overrides(db_copy):
     conn = sqlite3.connect(db_copy)
     cur = conn.cursor()
@@ -223,7 +222,7 @@
 
     assert result == ("Reps", "pre_workout", 1, "set")
 
-=======
+
 def test_save_missing_exercise_fails(db_copy):
     editor = PresetEditor(db_path=db_copy)
     editor.preset_name = "My Preset"
@@ -234,4 +233,4 @@
         editor.save()
     editor.close()
 
->>>>>>> 0eba6643
+
