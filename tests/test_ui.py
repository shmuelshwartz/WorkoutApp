--- conflicted
+++ resolved
@@ -234,17 +234,11 @@
         def upcoming_exercise_name(self):
             return "Bench"
 
-<<<<<<< HEAD
         def record_metrics(self, ex_idx, set_idx, metrics):
             while len(self.exercises[0]["results"]) <= set_idx:
                 self.exercises[0]["results"].append(None)
             self.exercises[0]["results"][set_idx] = metrics
-=======
-        def record_metrics(self, metrics):
-            key = (self.current_exercise, self.current_set)
-            metrics = {**self.pending_pre_set_metrics.pop(key, {}), **metrics}
-            self.exercises[0]["results"].append(metrics)
->>>>>>> 7983e7d2
+
             self.current_set += 1
             return False
 
@@ -322,17 +316,11 @@
             }
         ]
 
-<<<<<<< HEAD
         def record_metrics(self, ex_idx, set_idx, metrics):
             while len(self.exercises[0]["results"]) <= set_idx:
                 self.exercises[0]["results"].append(None)
             self.exercises[0]["results"][set_idx] = {"metrics": metrics}
-=======
-        def record_metrics(self, metrics):
-            key = (self.current_exercise, self.current_set)
-            metrics = {**self.pending_pre_set_metrics.pop(key, {}), **metrics}
-            self.exercises[0]["results"].append({"metrics": metrics})
->>>>>>> 7983e7d2
+
             self.current_set += 1
             return False
 
