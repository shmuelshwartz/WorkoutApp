--- conflicted
+++ resolved
@@ -17,12 +17,10 @@
     from kivy.app import App
     from kivy.properties import ObjectProperty
     import core
-<<<<<<< HEAD
     from backend.exercise import Exercise
     from backend.preset_editor import PresetEditor
-=======
     from backend.workout_session import WorkoutSession
->>>>>>> c844e6cf
+
 
     from main import (
         RestScreen,
@@ -1439,13 +1437,9 @@
 
 @pytest.mark.skipif(not kivy_available, reason="Kivy and KivyMD are required")
 def test_reordering_current_exercise_updates_index(monkeypatch, sample_db):
-<<<<<<< HEAD
-    session = core.WorkoutSession("Push Day", db_path=sample_db, rest_duration=1)
     editor = PresetEditor("Push Day", db_path=sample_db)
-=======
     session = WorkoutSession("Push Day", db_path=sample_db, rest_duration=1)
-    editor = core.PresetEditor("Push Day", db_path=sample_db)
->>>>>>> c844e6cf
+
     app = _DummyApp()
     app.workout_session = session
     app.preset_editor = editor
