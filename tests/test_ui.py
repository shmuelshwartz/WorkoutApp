--- conflicted
+++ resolved
@@ -141,7 +141,6 @@
 
 
 @pytest.mark.skipif(not kivy_available, reason="Kivy and KivyMD are required")
-<<<<<<< HEAD
 def test_save_exercise_duplicate_name(monkeypatch, tmp_path):
     """Saving with a duplicate user-defined name shows an error."""
     import sqlite3
@@ -180,7 +179,7 @@
 
     assert opened["value"]
     assert screen.name_field.error
-=======
+
 def test_edit_metric_duplicate_name(monkeypatch):
     class DummyExercise:
         def __init__(self):
@@ -220,4 +219,3 @@
     screen.select_preset("Sample", dummy)
 
     assert screen.ids.select_btn.md_bg_color == screen._selected_color
->>>>>>> 791632b3
