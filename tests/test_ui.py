--- conflicted
+++ resolved
@@ -17,11 +17,8 @@
     from kivy.app import App
     from kivy.properties import ObjectProperty
     import core
-<<<<<<< HEAD
     from backend.exercise import Exercise
-=======
     from backend.workout_session import WorkoutSession
->>>>>>> ee13e027
 
     from main import (
         RestScreen,
