--- conflicted
+++ resolved
@@ -146,11 +146,8 @@
         if getattr(c, "hint_text", "") == "Enum Values (comma separated)"
     ]
     assert len(enum_fields) == 1
-<<<<<<< HEAD
     popup.input_widgets["type"].text = "str"
-=======
-    popup.input_widgets["type"].text = "int"
->>>>>>> 4dd7cb6a
+
     children = popup.content_cls.children[0].children
     enum_fields = [
         c for c in children if getattr(c, "hint_text", "") == "Enum Values (comma separated)"
