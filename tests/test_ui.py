--- conflicted
+++ resolved
@@ -141,7 +141,6 @@
 
 
 @pytest.mark.skipif(not kivy_available, reason="Kivy and KivyMD are required")
-<<<<<<< HEAD
 def test_edit_metric_duplicate_name(monkeypatch):
     class DummyExercise:
         def __init__(self):
@@ -163,7 +162,7 @@
 
     assert not DummyScreen.exercise_obj.updated
     assert popup.input_widgets["name"].error
-=======
+
 def test_preset_select_button_color(monkeypatch):
     """Selecting a preset updates the select button color."""
     from kivy.lang import Builder
@@ -181,4 +180,3 @@
     screen.select_preset("Sample", dummy)
 
     assert screen.ids.select_btn.md_bg_color == screen._selected_color
->>>>>>> 71809935
