import importlib.util
import os
import pytest
import time

os.environ["KIVY_WINDOW"] = "mock"
# Skip tests entirely if Kivy (and KivyMD) are not installed
kivy_available = (
    importlib.util.find_spec("kivy") is not None
    and importlib.util.find_spec("kivymd") is not None
)

if kivy_available:
    # Prevent opening real windows during tests
    os.environ.setdefault("KIVY_WINDOW", "mock")
    os.environ.setdefault("KIVY_UNITTEST", "1")

    from kivy.app import App
    from kivy.properties import ObjectProperty
    from backend import metrics, exercises, presets
    from backend.preset_editor import PresetEditor
    from backend.exercise import Exercise
    from backend.workout_session import WorkoutSession

    from main import (
        RestScreen,
        MetricInputScreen,
        WorkoutActiveScreen,
        EditMetricTypePopup,
        EditExerciseScreen,
        ExerciseSelectionPanel,
        PresetsScreen,
        EditPresetScreen,
        PresetDetailScreen,
        PresetOverviewScreen,
    )
<<<<<<< HEAD
    from ui.popups import AddMetricPopup
    from ui.dialogs.edit_metric_popup import EditMetricPopup
=======
    from ui.popups import EditMetricPopup
    from ui.dialogs.add_metric_popup import AddMetricPopup
>>>>>>> 467a0f11
    from ui.expandable_list_item import ExerciseSummaryItem
    import time

    class _DummyApp:
        """Minimal stand-in for :class:`~kivymd.app.MDApp` used in tests."""

        theme_cls = object()

        def property(self, name, default=None):  # pragma: no cover - simple shim
            return ObjectProperty(None)

    @pytest.fixture(autouse=True)
    def _provide_app(monkeypatch):
        """Ensure widgets see a running App instance."""

        monkeypatch.setattr(App, "get_running_app", lambda: _DummyApp())
        yield


@pytest.mark.skipif(not kivy_available, reason="Kivy and KivyMD are required")
def test_home_screen_triggers_recovery(monkeypatch):
    from ui.screens.general.home_screen import HomeScreen
    from backend.workout_session import WorkoutSession

    dummy_session = object()
    monkeypatch.setattr(
        WorkoutSession,
        "load_from_recovery",
        classmethod(lambda cls: dummy_session),
    )

    called = {}

    def fake_dialog(self, session):
        called["session"] = session

    monkeypatch.setattr(HomeScreen, "_show_recovery_dialog", fake_dialog)

    screen = HomeScreen()
    screen.on_enter()

    assert called.get("session") is dummy_session


@pytest.mark.skipif(not kivy_available, reason="Kivy and KivyMD are required")
def test_home_screen_no_recovery_shows_nothing(monkeypatch):
    from ui.screens.general.home_screen import HomeScreen
    from backend.workout_session import WorkoutSession

    monkeypatch.setattr(
        WorkoutSession,
        "load_from_recovery",
        classmethod(lambda cls: None),
    )

    called = {}

    def fake_dialog(self, session):
        called["called"] = True

    monkeypatch.setattr(HomeScreen, "_show_recovery_dialog", fake_dialog)

    screen = HomeScreen()
    screen.on_enter()

    assert "called" not in called


def test_rest_screen_toggle_ready_changes_state():
    screen = RestScreen()
    if not hasattr(screen, "toggle_ready"):
        pytest.skip("toggle_ready unavailable in stub")
    screen.is_ready = False
    screen.timer_color = (1, 0, 0, 1)
    screen.toggle_ready()
    assert screen.is_ready is True
    assert screen.timer_color == (0, 1, 0, 1)


@pytest.mark.skipif(not kivy_available, reason="Kivy and KivyMD are required")
def test_rest_screen_session_time_updates(monkeypatch):
    screen = RestScreen()
    screen.target_time = 200.0
    screen.session_start_time = 100.0
    monkeypatch.setattr(time, "time", lambda: 160.0)
    screen.update_timer(0)
    assert screen.session_time_label == "01:00"


@pytest.mark.skipif(not kivy_available, reason="Kivy and KivyMD are required")
@pytest.mark.parametrize(
    "remaining,expected",
    [
        (30, 10),
        (120, 30),
        (400, 60),
    ],
)
def test_adjust_timer_by_direction_scales_with_remaining(monkeypatch, remaining, expected):
    screen = RestScreen()
    base_time = 100.0
    screen.target_time = base_time + remaining
    monkeypatch.setattr(time, "time", lambda: base_time)
    dummy_app = _DummyApp()
    dummy_app.workout_session = None
    monkeypatch.setattr(App, "get_running_app", lambda: dummy_app)
    screen.adjust_timer_by_direction(1)
    assert screen.target_time == pytest.approx(base_time + remaining + expected)
    screen.adjust_timer_by_direction(-1)
    assert screen.target_time == pytest.approx(base_time + remaining)


@pytest.mark.skipif(not kivy_available, reason="Kivy and KivyMD are required")
def test_open_metric_input_sets_flags(monkeypatch):
    screen = RestScreen()

    class DummySession:
        def has_required_post_set_metrics(self):
            return False

        def has_required_pre_set_metrics(self):
            return True

    dummy_app = _DummyApp()
    dummy_app.workout_session = DummySession()
    dummy_app.root = type("Root", (), {"current": ""})()
    monkeypatch.setattr(App, "get_running_app", lambda: dummy_app)

    screen.open_metric_input()

    assert dummy_app.record_new_set is True
    assert dummy_app.record_pre_set is False
    assert dummy_app.root.current == "metric_input"


@pytest.mark.skipif(not kivy_available, reason="Kivy and KivyMD are required")
def test_open_metric_input_prefers_pre_set(monkeypatch):
    screen = RestScreen()

    class DummySession:
        def has_required_post_set_metrics(self):
            return True

        def has_required_pre_set_metrics(self):
            return False

    dummy_app = _DummyApp()
    dummy_app.workout_session = DummySession()
    dummy_app.root = type("Root", (), {"current": ""})()
    monkeypatch.setattr(App, "get_running_app", lambda: dummy_app)

    screen.open_metric_input()

    assert dummy_app.record_new_set is False
    assert dummy_app.record_pre_set is True
    assert dummy_app.root.current == "metric_input"


@pytest.mark.skipif(not kivy_available, reason="Kivy and KivyMD are required")
def test_undo_skip_stays_on_rest(monkeypatch, sample_db):
    import importlib

    try:
        rest_screen_module = importlib.import_module("ui.screens.session.rest_screen")
    except ModuleNotFoundError:
        pytest.skip("RestScreen module not available")

    class DummyDialog:
        def __init__(self, text="", buttons=None):
            self.text = text
        def open(self):
            pass
        def dismiss(self):
            pass

    monkeypatch.setattr(rest_screen_module, "FullScreenDialog", DummyDialog)
    monkeypatch.setattr(rest_screen_module, "MDFlatButton", lambda *a, **k: None)

    screen = rest_screen_module.RestScreen()
    session = WorkoutSession("Push Day", db_path=sample_db, rest_duration=1)
    session.record_metrics(session.current_exercise, session.current_set, {"Reps": 10})
    session.mark_set_completed()
    session.skip_exercise()

    dummy_app = _DummyApp()
    dummy_app.workout_session = session
    dummy_manager = type("M", (), {"current": "rest"})()
    screen.manager = dummy_manager
    monkeypatch.setattr(App, "get_running_app", lambda: dummy_app)

    screen.show_undo_confirmation()
    assert screen._undo_dialog.text == "Undo skipped exercise?"
    screen._perform_undo()
    assert dummy_manager.current == "rest"
    assert session.current_exercise == 0


@pytest.mark.skipif(not kivy_available, reason="Kivy and KivyMD are required")
def test_active_screen_resumes_from_session(monkeypatch, sample_db):
    screen = WorkoutActiveScreen()
    session = WorkoutSession("Push Day", db_path=sample_db, rest_duration=1)
    session.current_set_start_time = 100.0
    session.resume_from_last_start = True
    dummy_app = _DummyApp()
    dummy_app.workout_session = session
    monkeypatch.setattr(App, "get_running_app", lambda: dummy_app)
    monkeypatch.setattr(time, "time", lambda: 106.0)
    screen.start_timer()
    assert int(screen.elapsed) == 6

def test_confirm_finish_opens_dialog(monkeypatch):
    import sys

    opened = {"value": False}

    class DummyDialog:
        def __init__(self, *a, **k):
            pass

        def open(self_inner):
            opened["value"] = True

        def dismiss(self_inner):
            pass

    # Replace dialog and button classes with dummies to avoid GUI work
    import importlib
    import pytest

    try:
        rest_screen_module = importlib.import_module("ui.screens.session.rest_screen")
    except ModuleNotFoundError:
        pytest.skip("RestScreen module not available")
    monkeypatch.setattr(rest_screen_module, "FullScreenDialog", DummyDialog)
    monkeypatch.setattr(rest_screen_module, "MDRaisedButton", lambda *a, **k: None)
    if hasattr(rest_screen_module, "MDFlatButton"):
        monkeypatch.setattr(rest_screen_module, "MDFlatButton", lambda *a, **k: None)

    screen = rest_screen_module.RestScreen()
    screen.confirm_finish()

    assert opened["value"]


def test_confirm_finish_discard(monkeypatch):
    """Pressing discard abandons the session and returns to home."""

    import importlib

    captured = {}

    class DummyDialog:
        def __init__(self, *a, **k):
            captured["buttons"] = k.get("buttons", [])

        def open(self):
            pass

        def dismiss(self):
            pass

    def dummy_button(*_a, **k):
        return type("B", (), {"on_release": k.get("on_release")})

    try:
        rest_screen_module = importlib.import_module("ui.screens.session.rest_screen")
    except ModuleNotFoundError:
        pytest.skip("RestScreen module not available")
    if not hasattr(rest_screen_module, "MDFlatButton"):
        pytest.skip("RestScreen stub without discard support")

    monkeypatch.setattr(rest_screen_module, "FullScreenDialog", DummyDialog)
    monkeypatch.setattr(rest_screen_module, "MDRaisedButton", dummy_button)
    monkeypatch.setattr(rest_screen_module, "MDFlatButton", dummy_button)

    cleared = {"value": False}

    class DummySession:
        def clear_recovery_files(self):
            cleared["value"] = True

    dummy_root = type("R", (), {"current": "rest"})()
    dummy_app = type("A", (), {"root": dummy_root, "workout_session": DummySession()})()

    class DummyAppClass:
        @staticmethod
        def get_running_app():
            return dummy_app

    monkeypatch.setattr(rest_screen_module, "MDApp", DummyAppClass)

    screen = rest_screen_module.RestScreen()
    screen.confirm_finish()

    discard_btn = captured["buttons"][1]
    discard_btn.on_release(None)

    assert dummy_root.current == "home"
    assert cleared["value"]
    assert dummy_app.workout_session is None


@pytest.mark.skipif(not kivy_available, reason="Kivy and KivyMD are required")
def test_update_elapsed_formats_time(monkeypatch):
    screen = WorkoutActiveScreen()
    screen.start_time = 100.0
    monkeypatch.setattr(time, "time", lambda: 175.0)
    screen._update_elapsed(0)
    assert screen.elapsed == pytest.approx(75.0, abs=1e-3)
    assert screen.formatted_time == "01:15"


@pytest.mark.skipif(not kivy_available, reason="Kivy and KivyMD are required")
def test_enum_values_accepts_spaces():
    class DummyScreen:
        exercise_obj = type("obj", (), {"metrics": []})()

    popup = AddMetricPopup(DummyScreen(), "dummy", popup_mode="new")
    popup.input_widgets["type"].text = "str"
    filtered = popup.enum_values_field.input_filter("A B,C", False)
    assert filtered == "A B,C"


@pytest.mark.skipif(not kivy_available, reason="Kivy and KivyMD are required")
def test_enum_values_strip_spaces_after_comma():
    class DummyScreen:
        exercise_obj = type("obj", (), {"metrics": []})()

    popup = AddMetricPopup(DummyScreen(), "dummy", popup_mode="new")
    popup.input_widgets["type"].text = "str"
    filtered = popup.enum_values_field.input_filter("A, B ,  C", False)
    assert filtered == "A,B,C"


@pytest.mark.skipif(not kivy_available, reason="Kivy and KivyMD are required")
def test_add_metric_popup_has_single_enum_field():
    class DummyScreen:
        exercise_obj = type("obj", (), {"metrics": []})()

    popup = AddMetricPopup(DummyScreen(), "dummy", popup_mode="new")
    children = popup.content_cls.children[0].children
    enum_fields = [
        c
        for c in children
        if getattr(c, "hint_text", "") == "Enum Values (comma separated)"
    ]
    assert len(enum_fields) == 0
    popup.input_widgets["type"].text = "enum"
    children = popup.content_cls.children[0].children
    enum_fields = [
        c
        for c in children
        if getattr(c, "hint_text", "") == "Enum Values (comma separated)"
    ]
    assert len(enum_fields) == 1


@pytest.mark.skipif(not kivy_available, reason="Kivy and KivyMD are required")
def test_edit_metric_popup_has_single_enum_field():
    class DummyExercise:
        metrics = [
            {
                "name": "Machine",
                "type": "enum",
                "values": ["A", "B"],
            }
        ]
        updated = False

        def update_metric(self, *a, **k):
            self.updated = True

    class DummyScreen:
        exercise_obj = DummyExercise()

    metric = DummyScreen.exercise_obj.metrics[0]
    popup = EditMetricPopup(DummyScreen(), metric, previous_screen="prev")
    children = popup.content_cls.children[0].children
    enum_fields = [
        c
        for c in children
        if getattr(c, "hint_text", "") == "Enum Values (comma separated)"
    ]
    assert len(enum_fields) == 1
    popup.input_widgets["type"].text = "str"

    children = popup.content_cls.children[0].children
    enum_fields = [
        c
        for c in children
        if getattr(c, "hint_text", "") == "Enum Values (comma separated)"
    ]
    assert len(enum_fields) == 0
    popup.input_widgets["type"].text = "enum"
    children = popup.content_cls.children[0].children
    enum_fields = [
        c
        for c in children
        if getattr(c, "hint_text", "") == "Enum Values (comma separated)"
    ]
    assert len(enum_fields) == 1


@pytest.mark.skipif(not kivy_available, reason="Kivy and KivyMD are required")
def test_edit_metric_popup_no_duplicate_field():
    class DummyExercise:
        metrics = [
            {
                "name": "Machine",
                "type": "enum",
                "values": ["A", "B"],
            }
        ]

    class DummyScreen:
        exercise_obj = DummyExercise()

    metric = DummyScreen.exercise_obj.metrics[0]
    popup1 = EditMetricPopup(DummyScreen(), metric, previous_screen="prev")
    count1 = len(
        [
            c
            for c in popup1.content_cls.children[0].children
            if getattr(c, "hint_text", "") == "Enum Values (comma separated)"
        ]
    )
    popup1.close()

    popup2 = EditMetricPopup(DummyScreen(), metric, previous_screen="prev")
    count2 = len(
        [
            c
            for c in popup2.content_cls.children[0].children
            if getattr(c, "hint_text", "") == "Enum Values (comma separated)"
        ]
    )
    assert count1 == 1
    assert count2 == 1


@pytest.mark.skipif(not kivy_available, reason="Kivy and KivyMD are required")
def test_edit_metric_popup_shows_value_field():
    """Metrics with library input timing expose the value field."""

    class DummyExercise:
        metrics = [
            {
                "name": "Tempo",
                "input_timing": "library",
                "type": "int",
            }
        ]

    class DummyScreen:
        exercise_obj = DummyExercise()
        previous_screen = "exercise_library"

    metric = DummyScreen.exercise_obj.metrics[0]
    popup = EditMetricPopup(DummyScreen(), metric, mode="library", previous_screen="prev")
    children = popup.content_cls.children[0].children
    value_fields = [
        c for c in children if getattr(c, "hint_text", "") == "Value"
    ]
    assert len(value_fields) == 1
    popup.close()


@pytest.mark.skipif(not kivy_available, reason="Kivy and KivyMD are required")
def test_add_metric_popup_filters_scope(monkeypatch):
    class DummyScreen:
        exercise_obj = type("obj", (), {"metrics": []})()

    metric_types = [
        {"name": "Session", "scope": "session"},
        {"name": "Section", "scope": "section"},
        {"name": "Exercise", "scope": "exercise"},
        {"name": "Set", "scope": "set"},
    ]

    monkeypatch.setattr(metrics, "get_all_metric_types", lambda *a, **k: metric_types)

    popup = AddMetricPopup(DummyScreen(), "dummy", popup_mode="select")
    list_view = popup.content_cls.children[0]
    names = {child.text for child in list_view.children}

    assert "Session" not in names
    assert "Section" not in names
    assert {"Exercise", "Set"}.issubset(names)


@pytest.mark.skipif(not kivy_available, reason="Kivy and KivyMD are required")
def test_add_preset_metric_popup_filters_scope(monkeypatch):
    app = _DummyApp()
    app.preset_editor = type(
        "PE",
        (),
        {
            "preset_metrics": [{"name": "Focus"}],
            "add_metric": lambda self, *a, **k: None,
            "is_modified": lambda self=None: False,
        },
    )()
    monkeypatch.setattr(App, "get_running_app", lambda: app)

    metric_types = [
        {"name": "Focus", "scope": "preset"},
        {"name": "Level", "scope": "preset"},
        {"name": "Session", "scope": "session"},
    ]

    monkeypatch.setattr(metrics, "get_all_metric_types", lambda *a, **k: metric_types)
    screen = EditPresetScreen()
    popup = AddPresetMetricPopup(screen)
    list_view = popup.content_cls.children[0]
    names = {child.text for child in list_view.children}

    assert "Session" not in names
    assert "Focus" not in names
    assert "Level" in names


@pytest.mark.skipif(not kivy_available, reason="Kivy and KivyMD are required")
def test_add_session_metric_popup_filters_scope(monkeypatch):
    app = _DummyApp()
    app.preset_editor = type(
        "PE",
        (),
        {
            "preset_metrics": [{"name": "Duration"}],
            "add_metric": lambda self, *a, **k: None,
            "is_modified": lambda self=None: False,
        },
    )()
    monkeypatch.setattr(App, "get_running_app", lambda: app)

    metric_types = [
        {"name": "Duration", "scope": "session"},
        {"name": "Mood", "scope": "session"},
        {"name": "Focus", "scope": "preset"},
    ]

    monkeypatch.setattr(metrics, "get_all_metric_types", lambda *a, **k: metric_types)
    screen = EditPresetScreen()
    popup = AddSessionMetricPopup(screen)
    list_view = popup.content_cls.children[0]
    names = {child.text for child in list_view.children}

    assert "Focus" not in names
    assert "Duration" not in names
    assert "Mood" in names


@pytest.mark.skipif(not kivy_available, reason="Kivy and KivyMD are required")
def test_edit_exercise_default_tab():
    screen = EditExerciseScreen()
    screen.previous_screen = "exercise_library"
    screen.on_pre_enter()
    assert screen.current_tab == "metrics"


@pytest.mark.skipif(not kivy_available, reason="Kivy and KivyMD are required")
def test_edit_exercise_preset_tab():
    screen = EditExerciseScreen()
    screen.previous_screen = "edit_preset"
    screen.on_pre_enter()
    assert screen.current_tab == "config"


@pytest.mark.skipif(not kivy_available, reason="Kivy and KivyMD are required")
def test_edit_exercise_navigation_flags(monkeypatch):
    app = _DummyApp()
    app.preset_editor = type(
        "PE",
        (),
        {"sections": [{"name": "S1", "exercises": [{"name": "a"}, {"name": "b"}]}]},
    )()
    monkeypatch.setattr(App, "get_running_app", lambda: app)
    screen = EditExerciseScreen()
    screen.section_index = 0
    screen.exercise_index = 0
    assert not screen.can_go_prev()
    assert screen.can_go_next()
    screen.exercise_index = 1
    assert screen.can_go_prev()
    assert not screen.can_go_next()


@pytest.mark.skipif(not kivy_available, reason="Kivy and KivyMD are required")
def test_edit_exercise_go_next(monkeypatch):
    app = _DummyApp()
    app.preset_editor = type(
        "PE",
        (),
        {"sections": [{"name": "S1", "exercises": [{"name": "a"}, {"name": "b"}]}]},
    )()
    monkeypatch.setattr(App, "get_running_app", lambda: app)
    screen = EditExerciseScreen()
    screen.section_index = 0
    screen.exercise_index = 0
    screen.save_enabled = False
    called = {"idx": None}

    def nav(idx):
        called["idx"] = idx

    screen._navigate_to = nav
    screen.go_next_exercise()
    assert called["idx"] == 1


@pytest.mark.skipif(not kivy_available, reason="Kivy and KivyMD are required")
def test_exercise_selection_panel_filters(monkeypatch):
    panel = ExerciseSelectionPanel()
    panel.exercise_list = type(
        "L",
        (),
        {
            "children": [],
            "clear_widgets": lambda self: self.children.clear(),
            "add_widget": lambda self, w: self.children.append(w),
        },
    )()

    monkeypatch.setattr(
        exercises,
        "get_all_exercises",
        lambda *a, **k: [("Push Ups", False), ("Custom", True)],
    )

    panel.populate_exercises()
    assert len(panel.exercise_list.children) == 2

    panel.apply_filter("user")
    assert len(panel.exercise_list.children) == 1
    assert panel.exercise_list.children[0].text == "Custom"


@pytest.mark.skipif(not kivy_available, reason="Kivy and KivyMD are required")
def test_presets_screen_selects_preset(monkeypatch):
    """Selecting a preset stores the chosen name."""
    from kivy.lang import Builder
    from pathlib import Path

    Builder.load_file(str(Path(__file__).resolve().parents[1] / "main.kv"))

    monkeypatch.setattr(
        presets,
        "WORKOUT_PRESETS",
        [{"name": "Sample", "exercises": []}],
    )

    screen = PresetsScreen()
    dummy = type(
        "Obj",
        (),
        {
            "md_bg_color": (0, 0, 0, 0),
            "theme_text_color": "Primary",
            "text_color": (0, 0, 0, 1),
        },
    )()
    screen.select_preset("Sample", dummy)

    assert screen.selected_preset == "Sample"


@pytest.mark.skipif(not kivy_available, reason="Kivy and KivyMD are required")
def test_presets_screen_second_tap_confirms(monkeypatch):
    from kivy.lang import Builder
    from pathlib import Path

    Builder.load_file(str(Path(__file__).resolve().parents[1] / "main.kv"))

    monkeypatch.setattr(
        presets, "WORKOUT_PRESETS", [{"name": "Sample", "exercises": []}]
    )

    screen = PresetsScreen()
    dummy = type(
        "Obj",
        (),
        {
            "md_bg_color": (0, 0, 0, 0),
            "theme_text_color": "Primary",
            "text_color": (0, 0, 0, 1),
        },
    )()

    called = {"v": False}

    def fake_confirm():
        called["v"] = True

    screen.confirm_selection = fake_confirm

    screen.select_preset("Sample", dummy)
    assert not called["v"]
    screen.select_preset("Sample", dummy)
    assert called["v"]


@pytest.mark.skipif(not kivy_available, reason="Kivy and KivyMD are required")
def test_presets_screen_preserves_selection_on_leave(monkeypatch):
    """Leaving the Presets screen keeps the app's selected preset."""
    from kivy.lang import Builder
    from pathlib import Path

    Builder.load_file(str(Path(__file__).resolve().parents[1] / "main.kv"))

    # Ensure the preset exists
    monkeypatch.setattr(presets, "WORKOUT_PRESETS", [{"name": "Sample", "exercises": []}])

    # Provide an app instance with a selected_preset attribute
    class DummyApp:
        selected_preset = ""

    dummy_app = DummyApp()
    monkeypatch.setattr(App, "get_running_app", lambda: dummy_app)

    screen = PresetsScreen()
    dummy_item = type(
        "Obj",
        (),
        {"md_bg_color": (0, 0, 0, 0), "theme_text_color": "Primary", "text_color": (0, 0, 0, 1)},
    )()

    # Select a preset and verify the app reflects it
    screen.select_preset("Sample", dummy_item)
    assert dummy_app.selected_preset == "Sample"

    # Leaving the screen should not clear the app's selection
    screen.on_leave()
    assert dummy_app.selected_preset == "Sample"


@pytest.mark.skipif(not kivy_available, reason="Kivy and KivyMD are required")
def test_preset_detail_screen_populate(monkeypatch):
    from kivy.lang import Builder
    from pathlib import Path

    Builder.load_file(str(Path(__file__).resolve().parents[1] / "main.kv"))

    class DummyList:
        def __init__(self):
            self.children = []

        def clear_widgets(self):
            self.children.clear()

        def add_widget(self, widget):
            self.children.append(widget)

    screen = PresetDetailScreen()
    screen.summary_list = DummyList()

    class DummyApp:
        selected_preset = "Test"

        def init_preset_editor(self):
            self.preset_editor = type(
                "PE",
                (),
                {
                    "sections": [
                        {
                            "name": "Sec",
                            "exercises": [
                                {"name": "Push", "sets": 1},
                                {"name": "Pull", "sets": 2},
                            ],
                        }
                    ],
                    "preset_metrics": [
                        {"name": "Focus", "value": "Upper", "scope": "preset"},
                        {"name": "Notes", "value": "", "scope": "session"},
                    ],
                },
            )()

    dummy_app = DummyApp()
    monkeypatch.setattr(App, "get_running_app", lambda: dummy_app)

    screen.populate()

    texts = [getattr(c, "text", "") for c in screen.summary_list.children]
    assert "Focus: Upper" in texts
    assert "Push - 1 set" in texts
    assert "Pull - 2 sets" in texts


@pytest.mark.skipif(not kivy_available, reason="Kivy and KivyMD are required")
def test_preset_overview_screen_populate(monkeypatch):
    from kivy.lang import Builder
    from pathlib import Path

    Builder.load_file(str(Path(__file__).resolve().parents[1] / "main.kv"))

    class DummyList:
        def __init__(self):
            self.children = []

        def clear_widgets(self):
            self.children.clear()

        def add_widget(self, widget):
            self.children.append(widget)

    screen = PresetOverviewScreen()
    screen.details_list = DummyList()
    screen.workout_list = DummyList()

    class DummyApp:
        selected_preset = "Test"

        def init_preset_editor(self):
            self.preset_editor = type(
                "PE",
                (),
                {
                    "sections": [
                        {
                            "name": "Sec",
                            "exercises": [{"name": "Push", "sets": 1, "rest": 0}],
                        }
                    ],
                    "preset_metrics": [{"name": "PM", "scope": "preset", "value": "V"}],
                },
            )()

    dummy_app = DummyApp()
    monkeypatch.setattr(App, "get_running_app", lambda: dummy_app)

    monkeypatch.setattr(
        exercises,
        "get_exercise_details",
        lambda name, *a, **k: {
            "name": name,
            "description": "Desc",
            "is_user_created": False,
        },
    )
    monkeypatch.setattr(
        metrics,
        "get_metrics_for_exercise",
        lambda name, *a, **k: [{"name": "M1"}, {"name": "M2"}],
    )
    screen.populate()

    workout_entries = [getattr(c, "text", "") for c in screen.workout_list.children]
    assert "Push\nsets 1 | rest: 0s\nDesc\nM1, M2" in workout_entries

    detail_entries = [getattr(c, "text", "") for c in screen.details_list.children]
    assert "PM: V" in detail_entries


@pytest.mark.skipif(not kivy_available, reason="Kivy and KivyMD are required")
def test_pre_session_metrics_prompt_before_start(monkeypatch):
    """Pre-session metrics are gathered before starting the workout."""
    from kivy.lang import Builder
    from pathlib import Path

    Builder.load_file(str(Path(__file__).resolve().parents[1] / "main.kv"))

    class DummyList:
        def clear_widgets(self):
            pass

        def add_widget(self, widget):
            pass

    screen = PresetOverviewScreen()
    screen.details_list = DummyList()
    screen.workout_list = DummyList()
    screen.manager = type("M", (), {"current": ""})()

    class DummyApp:
        selected_preset = "Test"

        def init_preset_editor(self):
            self.preset_editor = type("PE", (), {"sections": [], "preset_metrics": []})()

        def start_workout(self, preset_name):
            self.workout_session = type(
                "WS",
                (),
                {"set_session_metrics": lambda self, data: setattr(self, "data", data)},
            )()

    dummy_app = DummyApp()
    monkeypatch.setattr(App, "get_running_app", lambda: dummy_app)

    monkeypatch.setattr(
        presets,
        "get_metrics_for_preset",
        lambda name: [{"name": "M1", "input_timing": "pre_session"}],
    )

    popup_calls = []

    class DummyPopup:
        def __init__(self, metrics, callback):
            popup_calls.append(metrics)
            self.callback = callback

        def open(self):
            self.callback({"M1": 5})

    monkeypatch.setattr("ui.popups.PreSessionMetricPopup", DummyPopup)

    screen.on_pre_enter()
    assert popup_calls and screen._pre_session_metric_data == {"M1": 5}

    screen.start_workout()
    assert dummy_app.workout_session.data == {"M1": 5}
    assert len(popup_calls) == 1
    assert screen.manager.current == "rest"


@pytest.mark.skipif(not kivy_available, reason="Kivy and KivyMD are required")
def test_save_exercise_duplicate_name(monkeypatch, tmp_path):
    """Saving with a duplicate user-defined name shows an error."""
    import sqlite3
    from pathlib import Path

    schema = Path(__file__).resolve().parents[1] / "data" / "workout_schema.sql"
    db_path = tmp_path / "workout.db"
    conn = sqlite3.connect(db_path)
    with open(schema, "r", encoding="utf-8") as fh:
        conn.executescript(fh.read())
    conn.close()

    ex = Exercise(db_path=db_path)
    ex.name = "Custom"
    exercises.save_exercise(ex)

    screen = EditExerciseScreen()
    screen.exercise_obj = Exercise(db_path=db_path)
    screen.exercise_obj.name = "Custom"
    screen.name_field = type("F", (), {"error": False})()

    import sys

    opened = {"value": False}

    class DummyDialog:
        def __init__(self, *a, **k):
            pass

        def open(self_inner):
            opened["value"] = True

    monkeypatch.setattr(sys.modules["main"], "FullScreenDialog", DummyDialog)

    screen.save_exercise()

    assert opened["value"]
    assert screen.name_field.error


@pytest.mark.skipif(not kivy_available, reason="Kivy and KivyMD are required")
def test_edit_metric_duplicate_name(monkeypatch):
    class DummyExercise:
        def __init__(self):
            self.metrics = [{"name": "Reps"}, {"name": "Weight"}]
            self.updated = False
            self.is_user_created = False

        def update_metric(self, *a, **k):
            self.updated = True

    class DummyScreen:
        exercise_obj = DummyExercise()

    metric = DummyScreen.exercise_obj.metrics[0]
    popup = EditMetricPopup(DummyScreen(), metric, previous_screen="prev")
    popup.input_widgets["name"].text = "Weight"
    monkeypatch.setattr(metrics, "is_metric_type_user_created", lambda *a, **k: False)
    popup.save_metric()

    assert not DummyScreen.exercise_obj.updated
    assert popup.input_widgets["name"].error


@pytest.mark.skipif(not kivy_available, reason="Kivy and KivyMD are required")
def test_edit_metric_type_popup_selects_correct_metric():
    class DummyScreen:
        all_metrics = [
            {"name": "Reps", "is_user_created": False, "description": "orig"},
            {"name": "Reps", "is_user_created": True, "description": "copy"},
        ]

    popup = EditMetricTypePopup(DummyScreen(), "Reps", True)
    assert popup.metric["description"] == "copy"


@pytest.mark.skipif(not kivy_available, reason="Kivy and KivyMD are required")
def test_edit_metric_type_popup_enum_field_visibility():
    class DummyScreen:
        all_metrics = [
            {
                "name": "Speed",
                "type": "int",
                "is_user_created": True,
            }
        ]

    popup = EditMetricTypePopup(DummyScreen(), "Speed", True)
    children = popup.content_cls.children[0].children
    enum_fields = [
        c
        for c in children
        if getattr(c, "hint_text", "") == "Enum Values (comma separated)"
    ]
    assert len(enum_fields) == 0
    popup.input_widgets["type"].text = "enum"
    children = popup.content_cls.children[0].children
    enum_fields = [
        c
        for c in children
        if getattr(c, "hint_text", "") == "Enum Values (comma separated)"
    ]
    assert len(enum_fields) == 1


@pytest.mark.skipif(not kivy_available, reason="Kivy and KivyMD are required")
def test_edit_metric_type_popup_loads_enum_values():
    class DummyScreen:
        all_metrics = [
            {
                "name": "Side",
                "type": "enum",
                "is_user_created": True,
                "enum_values_json": '["Left", "Right", "None"]',
            }
        ]

    popup = EditMetricTypePopup(DummyScreen(), "Side", True)
    assert popup.enum_values_field.text == "Left, Right, None"


@pytest.mark.skipif(not kivy_available, reason="Kivy and KivyMD are required")
def test_edit_metric_type_popup_shows_affected(monkeypatch):
    class DummyScreen:
        all_metrics = [
            {
                "name": "Speed",
                "type": "int",
                "is_user_created": True,
            }
        ]

    monkeypatch.setattr(
        metrics, "find_exercises_using_metric_type", lambda *a, **k: ["A", "B"]
    )
    popup = EditMetricTypePopup(DummyScreen(), "Speed", True)
    labels = [
        c.text
        for c in popup.content_cls.children
        if hasattr(c, "text") and isinstance(c.text, str)
    ]
    assert any("Affects 2" in t for t in labels)


@pytest.mark.skipif(not kivy_available, reason="Kivy and KivyMD are required")
def test_preset_select_button_color(monkeypatch):
    """Selecting a preset updates the select button color."""
    from kivy.lang import Builder
    from pathlib import Path

    Builder.load_file(str(Path(__file__).resolve().parents[1] / "main.kv"))

    monkeypatch.setattr(
        presets,
        "WORKOUT_PRESETS",
        [{"name": "Sample", "exercises": []}],
    )

    screen = PresetsScreen()
    dummy = type(
        "Obj",
        (),
        {
            "md_bg_color": (0, 0, 0, 0),
            "theme_text_color": "Primary",
            "text_color": (0, 0, 0, 1),
        },
    )()
    screen.select_preset("Sample", dummy)

    assert dummy.md_bg_color == screen._selected_color


@pytest.mark.skipif(not kivy_available, reason="Kivy and KivyMD are required")
def test_preset_selected_text_color_and_clear(monkeypatch):
    """Selecting a preset changes text color and is cleared on leave."""
    from kivy.lang import Builder
    from pathlib import Path

    Builder.load_file(str(Path(__file__).resolve().parents[1] / "main.kv"))

    monkeypatch.setattr(
        presets,
        "WORKOUT_PRESETS",
        [{"name": "Sample", "exercises": []}],
    )

    screen = PresetsScreen()
    dummy = type(
        "Obj",
        (),
        {
            "md_bg_color": (0, 0, 0, 0),
            "theme_text_color": "Primary",
            "text_color": (0, 0, 0, 1),
        },
    )()
    screen.select_preset("Sample", dummy)

    assert dummy.theme_text_color == "Custom"
    assert dummy.text_color == screen._selected_text_color

    screen.on_leave()

    assert dummy.theme_text_color == "Primary"
    assert screen.selected_item is None


@pytest.mark.skipif(not kivy_available, reason="Kivy and KivyMD are required")
def test_edit_preset_populate_details(monkeypatch):
    from kivy.lang import Builder
    from pathlib import Path

    Builder.load_file(str(Path(__file__).resolve().parents[1] / "main.kv"))

    metric_types = [
        {
            "name": "Focus",
            "type": "str",
            "scope": "preset",
            "enum_values_json": None,
            "input_timing": "preset",
        },
        {
            "name": "Level",
            "type": "int",
            "scope": "preset",
            "enum_values_json": None,
            "input_timing": "preset",
        },
    ]

    monkeypatch.setattr(metrics, "get_all_metric_types", lambda *a, **k: metric_types)

    app = _DummyApp()
    app.preset_editor = type(
        "PE",
        (),
        {
            "preset_metrics": [
                {"name": "Focus", "value": "Legs"},
                {"name": "Level", "value": 2},
            ],
            "is_modified": lambda self=None: False,
            "update_metric": lambda self, *a, **k: None,
            "add_metric": lambda self, *a, **k: None,
        },
    )()
    monkeypatch.setattr(App, "get_running_app", lambda: app)

    screen = EditPresetScreen()
    screen.populate_details()

    assert set(screen.preset_metric_widgets.keys()) == {"Focus", "Level"}
    assert screen.preset_metric_widgets["Focus"].text == "Legs"


@pytest.mark.skipif(not kivy_available, reason="Kivy and KivyMD are required")
def test_preset_name_row_preserved(monkeypatch):
    from kivy.lang import Builder
    from pathlib import Path

    Builder.load_file(str(Path(__file__).resolve().parents[1] / "main.kv"))

    monkeypatch.setattr(metrics, "get_all_metric_types", lambda *a, **k: [])

    app = _DummyApp()
    app.preset_editor = type(
        "PE",
        (),
        {
            "preset_metrics": [],
            "is_modified": lambda self=None: False,
            "update_metric": lambda self, *a, **k: None,
            "add_metric": lambda self, *a, **k: None,
        },
    )()
    monkeypatch.setattr(App, "get_running_app", lambda: app)

    screen = EditPresetScreen()
    screen.populate_details()

    assert screen.ids.preset_name_row in screen.details_box.children
    assert screen.ids.preset_name in screen.ids.preset_name_row.children


@pytest.mark.skipif(not kivy_available, reason="Kivy and KivyMD are required")
def test_details_has_add_button(monkeypatch):
    from kivy.lang import Builder
    from pathlib import Path

    Builder.load_file(str(Path(__file__).resolve().parents[1] / "main.kv"))

    monkeypatch.setattr(metrics, "get_all_metric_types", lambda *a, **k: [])

    app = _DummyApp()
    app.preset_editor = type(
        "PE",
        (),
        {
            "preset_metrics": [],
            "is_modified": lambda self=None: False,
            "update_metric": lambda self, *a, **k: None,
            "add_metric": lambda self, *a, **k: None,
        },
    )()
    monkeypatch.setattr(App, "get_running_app", lambda: app)

    screen = EditPresetScreen()
    screen.populate_details()

    assert "add_metric_btn" in screen.ids


@pytest.mark.skipif(not kivy_available, reason="Kivy and KivyMD are required")
def test_metrics_has_add_button(monkeypatch):
    from kivy.lang import Builder
    from pathlib import Path

    Builder.load_file(str(Path(__file__).resolve().parents[1] / "main.kv"))

    monkeypatch.setattr(metrics, "get_all_metric_types", lambda *a, **k: [])

    app = _DummyApp()
    app.preset_editor = type(
        "PE",
        (),
        {
            "preset_metrics": [],
            "is_modified": lambda self=None: False,
            "update_metric": lambda self, *a, **k: None,
            "add_metric": lambda self, *a, **k: None,
        },
    )()
    monkeypatch.setattr(App, "get_running_app", lambda: app)

    screen = EditPresetScreen()
    screen.populate_metrics()

    assert "add_session_metric_btn" in screen.ids


@pytest.mark.skipif(not kivy_available, reason="Kivy and KivyMD are required")
def test_fallback_input_timing_options(monkeypatch):
    """Fallback schema uses allowed input_timing values."""

    class DummyScreen:
        exercise_obj = type("obj", (), {"metrics": []})()

    monkeypatch.setattr(metrics, "get_metric_type_schema", lambda *a, **k: [])
    popup = AddMetricPopup(DummyScreen(), "dummy", popup_mode="new")
    opts = list(popup.input_widgets["input_timing"].values)
    assert opts == [
        "preset",
        "pre_session",
        "post_session",
        "pre_set",
        "post_set",
    ]


@pytest.mark.skipif(not kivy_available, reason="Kivy and KivyMD are required")
def test_exercise_summary_item_toggle_expands_and_collapses():
    """ExerciseSummaryItem toggles without errors and updates state."""

    item = ExerciseSummaryItem(name="Push Ups", sets=2)
    item._toggle()  # expand
    assert item._expanded is True
    item._toggle()  # collapse
    assert item._expanded is False


@pytest.mark.skipif(not kivy_available, reason="Kivy and KivyMD are required")
def test_refresh_sections_preserves_names(monkeypatch):
    from kivy.lang import Builder
    from pathlib import Path
    from kivymd.uix.boxlayout import MDBoxLayout

    Builder.load_file(str(Path(__file__).resolve().parents[1] / "main.kv"))
    app = _DummyApp()
    app.preset_editor = PresetEditor()
    app.preset_editor.add_section("Warmup")
    app.preset_editor.add_section("Skill work")
    app.preset_editor.add_section("Workout")
    monkeypatch.setattr(App, "get_running_app", lambda: app)
    screen = EditPresetScreen()
    screen.sections_box = MDBoxLayout(orientation="vertical")
    screen.refresh_sections()
    assert [s["name"] for s in app.preset_editor.sections] == [
        "Warmup",
        "Skill work",
        "Workout",
    ]


@pytest.mark.skipif(not kivy_available, reason="Kivy and KivyMD are required")
def test_session_edit_locking(monkeypatch, sample_db):
    session = WorkoutSession("Push Day", db_path=sample_db, rest_duration=1)
    app = _DummyApp()
    app.workout_session = session
    monkeypatch.setattr(App, "get_running_app", lambda: app)
    screen = EditPresetScreen(mode="session")
    assert not screen._is_section_locked(0)
    assert not screen._is_exercise_locked(0, 0)
    session.current_set = 1
    assert screen._is_section_locked(0)
    assert screen._is_exercise_locked(0, 0)
    assert not screen._is_exercise_locked(0, 1)


@pytest.mark.skipif(not kivy_available, reason="Kivy and KivyMD are required")
def test_previous_section_unlocked_until_next_started(monkeypatch, sample_db):
    session = WorkoutSession("Push Day", db_path=sample_db, rest_duration=1)
    app = _DummyApp()
    app.workout_session = session
    monkeypatch.setattr(App, "get_running_app", lambda: app)
    screen = EditPresetScreen(mode="session")
    next_start = session.section_starts[1]
    session.current_exercise = next_start
    session.current_set = 0
    assert not screen._is_section_locked(0)
    assert screen._is_exercise_locked(0, 0)
    session.current_set = 1
    assert screen._is_section_locked(0)


@pytest.mark.skipif(not kivy_available, reason="Kivy and KivyMD are required")
def test_reordering_current_exercise_updates_index(monkeypatch, sample_db):
    editor = PresetEditor("Push Day", db_path=sample_db)
    session = WorkoutSession("Push Day", db_path=sample_db, rest_duration=1)

    app = _DummyApp()
    app.workout_session = session
    app.preset_editor = editor
    monkeypatch.setattr(App, "get_running_app", lambda: app)
    screen = EditPresetScreen(mode="session")
    editor.move_exercise(0, 0, 1)
    screen.apply_session_changes()
    assert [e["name"] for e in session.exercises] == ["Bench Press", "Push-up"]
    assert session.current_exercise == 0<|MERGE_RESOLUTION|>--- conflicted
+++ resolved
@@ -34,13 +34,8 @@
         PresetDetailScreen,
         PresetOverviewScreen,
     )
-<<<<<<< HEAD
-    from ui.popups import AddMetricPopup
     from ui.dialogs.edit_metric_popup import EditMetricPopup
-=======
-    from ui.popups import EditMetricPopup
     from ui.dialogs.add_metric_popup import AddMetricPopup
->>>>>>> 467a0f11
     from ui.expandable_list_item import ExerciseSummaryItem
     import time
 
