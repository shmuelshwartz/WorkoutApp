--- conflicted
+++ resolved
@@ -23,1085 +23,3 @@
 from core import DEFAULT_DB_PATH
 from backend import metrics
 
-<<<<<<< HEAD
-
-class PreSessionMetricPopup(FullScreenDialog):
-    """Popup for entering pre-session metrics."""
-
-    def __init__(self, metrics: list[dict], on_save, **kwargs):
-        self.metrics = metrics
-        self.on_save = on_save
-        # Track the active ScrollView so ``FullScreenDialog`` can size it on open.
-        self._scroll_view = None
-        # ``FullScreenDialog`` handles full-screen sizing.
-        content, buttons = self._build_widgets()
-        super().__init__(
-            title="Session Metrics",
-=======
-# Order of fields for metric editing popups
-METRIC_FIELD_ORDER = [
-    "name",
-    "description",
-    "type",
-    "input_timing",
-    "scope",
-    "is_required",
-]
-
-
-class AddMetricPopup(FullScreenDialog):
-    """Popup dialog for selecting or creating metrics."""
-
-    def __init__(
-        self,
-        screen: "EditExerciseScreen",
-        popup_mode: str = "select",
-        mode: str = "library",
-        **kwargs,
-    ):
-        self.screen = screen
-        self.mode = mode
-        self.popup_mode = popup_mode
-        # Track the active ScrollView so ``FullScreenDialog`` can size it on open.
-        self._scroll_view = None
-        if self.mode == "session":
-            content = MDBoxLayout(size_hint=(1, 1))
-            close_btn = MDRaisedButton(
-                text="Close", on_release=lambda *a: self.dismiss()
-            )
-            super().__init__(
-                title="Metrics Locked",
-                type="custom",
-                content_cls=content,
-                buttons=[close_btn],
-                **kwargs,
-            )
-            return
-
-        if popup_mode == "select":
-            content, buttons, title = self._build_select_widgets()
-        elif popup_mode == "new":
-            content, buttons, title = self._build_new_metric_widgets()
-        else:
-            content, buttons, title = self._build_choice_widgets()
-
-        super().__init__(
-            title=title,
->>>>>>> 0632c0ab
-            type="custom",
-            content_cls=content,
-            buttons=buttons,
-            **kwargs,
-        )
-
-<<<<<<< HEAD
-    def _build_widgets(self):
-        # Build a list of metric input rows. Binding ``minimum_height`` ensures
-        # the list grows with its children so that it is fully scrollable.
-        self.metric_list = MDList(adaptive_height=True)
-        # Disable vertical size hint so the ``minimum_height`` binding updates
-        # the list's height for scrolling.
-        self.metric_list.bind(minimum_height=self.metric_list.setter("height"))
-        for m in self.metrics:
-            self.metric_list.add_widget(self._create_row(m))
-        scroll = ScrollView(do_scroll_y=True, size_hint=(1, 1))
-        scroll.add_widget(self.metric_list)
-        # ``FullScreenDialog`` uses this reference to adjust height on open.
-        self._scroll_view = scroll
-        save_btn = MDRaisedButton(text="Save", on_release=lambda *_: self._on_save())
-        cancel_btn = MDRaisedButton(text="Cancel", on_release=lambda *_: self.dismiss())
-        return scroll, [save_btn, cancel_btn]
-
-    def _create_row(self, metric):
-        name = metric.get("name")
-        mtype = metric.get("type", "str")
-        values = metric.get("values", [])
-        row = MDBoxLayout(orientation="horizontal", size_hint_y=None, height=dp(48))
-        row.metric_name = name
-        row.type = mtype
-        row.required = metric.get("is_required", False)
-        row.add_widget(MDLabel(text=name, size_hint_x=0.4))
-        if mtype == "slider":
-            widget = MDSlider(min=0, max=1, value=0)
-        elif mtype == "enum":
-            widget = Spinner(text=values[0] if values else "", values=values)
-        else:
-            input_filter = None
-            if mtype == "int":
-                input_filter = "int"
-            elif mtype == "float":
-                input_filter = "float"
-            widget = MDTextField(multiline=False, input_filter=input_filter)
-        row.input_widget = widget
-        row.add_widget(widget)
-        return row
-
-    def _collect(self):
-        data = {}
-        valid = True
-        for row in reversed(self.metric_list.children):
-            name = getattr(row, "metric_name", "")
-            widget = getattr(row, "input_widget", None)
-            mtype = getattr(row, "type", "str")
-            required = getattr(row, "required", False)
-            value = None
-            if isinstance(widget, MDTextField):
-                text = widget.text.strip()
-                if required and text == "":
-                    widget.error = True
-                    valid = False
-                    continue
-                if mtype == "int":
-                    try:
-                        value = int(text)
-                    except Exception:
-                        widget.error = True
-                        valid = False
-                        continue
-                elif mtype == "float":
-                    try:
-                        value = float(text)
-                    except Exception:
-                        widget.error = True
-                        valid = False
-                        continue
-                elif mtype == "bool":
-                    low = text.lower()
-                    if low in ("true", "1", "yes"):
-                        value = True
-                    elif low in ("false", "0", "no"):
-                        value = False
-                    else:
-                        widget.error = True
-                        valid = False
-                        continue
-                else:
-                    value = text
-            elif isinstance(widget, MDSlider):
-                value = float(widget.value)
-            elif isinstance(widget, Spinner):
-                value = widget.text
-                if required and value == "":
-                    valid = False
-                    continue
-            data[name] = value
-        return valid, data
-
-    def _on_save(self):
-        valid, data = self._collect()
-        if not valid:
-            return
-        if self.on_save:
-            self.on_save(data)
-        self.dismiss()
-=======
-    # ------------------------------------------------------------------
-    # Building widgets for both modes
-    # ------------------------------------------------------------------
-
-    def _build_select_widgets(self):
-        metric_types = metrics.get_all_metric_types()
-        existing = {m.get("name") for m in self.screen.exercise_obj.metrics}
-        metric_types = [
-            m
-            for m in metric_types
-            if m["name"] not in existing and m.get("scope") in ("set", "exercise")
-        ]
-        list_view = MDList(adaptive_height=True, size_hint_y=None)
-        # Bind ``minimum_height`` so the list expands and the ScrollView can
-        # allocate space without collapsing.
-        list_view.bind(minimum_height=list_view.setter("height"))
-        for m in metric_types:
-            item = OneLineListItem(text=m["name"])
-            item.bind(on_release=lambda inst, name=m["name"]: self.add_metric(name))
-            list_view.add_widget(item)
-
-        scroll = ScrollView(do_scroll_y=True, size_hint=(1, 1))
-        scroll.add_widget(list_view)
-        # ``FullScreenDialog`` uses this reference to adjust the height on open.
-        self._scroll_view = scroll
-
-        new_btn = MDRaisedButton(
-            text="New Metric", on_release=self.show_new_metric_form
-        )
-        cancel_btn = MDRaisedButton(text="Cancel", on_release=lambda *a: self.dismiss())
-        buttons = [new_btn, cancel_btn]
-        return scroll, buttons, "Select Metric"
-
-    def _build_new_metric_widgets(self):
-        default_height = dp(48)
-        self.input_widgets = {}
-
-        schema = metrics.get_metric_type_schema()
-        if not schema:
-            schema = [
-                {"name": "name"},
-                {"name": "description"},
-                {
-                    "name": "type",
-                    "options": ["int", "float", "str", "bool", "enum", "slider"],
-                },
-                {
-                    "name": "input_timing",
-                    "options": [
-                        "preset",
-                        "pre_session",
-                        "post_session",
-                        "pre_set",
-                        "post_set",
-                    ],
-                },
-                {"name": "scope", "options": ["session", "section", "exercise", "set"]},
-                {"name": "is_required"},
-            ]
-        else:
-            order_map = {field["name"]: field for field in schema}
-            schema = [
-                order_map[name] for name in METRIC_FIELD_ORDER if name in order_map
-            ] + [field for field in schema if field["name"] not in METRIC_FIELD_ORDER]
-
-        form = MDBoxLayout(
-            orientation="vertical", spacing="8dp", size_hint_y=None
-        )
-        form.bind(minimum_height=form.setter("height"))
-
-        def enable_auto_resize(text_field: MDTextField):
-            text_field.bind(
-                text=lambda inst, val: setattr(
-                    inst, "height", max(default_height, inst.minimum_height)
-                )
-            )
-
-        for field in schema:
-            name = field["name"]
-            if name == "enum_values_json":
-                continue
-            options = field.get("options")
-            if name == "is_required":
-                row = MDBoxLayout(
-                    orientation="horizontal", size_hint_y=None, height="40dp"
-                )
-                widget = MDCheckbox(size_hint_y=None, height=default_height)
-                row.add_widget(widget)
-                row.add_widget(MDLabel(text="Required"))
-                form.add_widget(row)
-            elif options:
-                widget = Spinner(
-                    text=options[0],
-                    values=options,
-                    size_hint_y=None,
-                    height=default_height,
-                )
-                form.add_widget(widget)
-            else:
-                widget = MDTextField(
-                    hint_text=name.replace("_", " ").title(),
-                    size_hint_y=None,
-                    height=default_height,
-                    multiline=True,
-                )
-                widget.hint_text_font_size = "12sp"
-                enable_auto_resize(widget)
-                form.add_widget(widget)
-
-            self.input_widgets[name] = widget
-
-        # Text box for enum values. This field only appears when the metric type is ``enum``.
-        self.enum_values_field = MDTextField(
-            hint_text="Enum Values (comma separated)",
-            size_hint_y=None,
-            height=default_height,
-            multiline=True,
-        )
-        self.enum_values_field.hint_text_font_size = "12sp"
-        enable_auto_resize(self.enum_values_field)
-
-        self.value_field = MDTextField(
-            hint_text="Value",
-            size_hint_y=None,
-            height=default_height,
-            multiline=True,
-        )
-        self.value_field.hint_text_font_size = "12sp"
-        enable_auto_resize(self.value_field)
-
-        def update_enum_visibility(*args):
-            show = self.input_widgets["type"].text == "enum"
-            has_parent = self.enum_values_field.parent is not None
-            if show and not has_parent:
-                form.add_widget(self.enum_values_field)
-            elif not show and has_parent:
-                form.remove_widget(self.enum_values_field)
-
-        def update_enum_filter(*args):
-            metric_type = self.input_widgets["type"].text
-            if metric_type == "int":
-                allowed = string.digits + ","
-            elif metric_type == "float":
-                allowed = string.digits + ",."
-            else:
-                allowed = string.ascii_letters + " ,"
-
-            def _filter(value, from_undo):
-                filtered = "".join(ch for ch in value if ch in allowed)
-                return re.sub(r",\s+", ",", filtered)
-
-            self.enum_values_field.input_filter = _filter
-
-        if "type" in self.input_widgets:
-            self.input_widgets["type"].bind(
-                text=lambda *a: (update_enum_visibility(), update_enum_filter())
-            )
-            update_enum_visibility()
-            update_enum_filter()
-
-        # Make form scrollable so content fits on small screens.
-        scroll = ScrollView(do_scroll_y=True, size_hint=(1, 1))
-        scroll.add_widget(form)
-        # ``FullScreenDialog`` uses this reference to adjust the height on open.
-        self._scroll_view = scroll
-
-        save_btn = MDRaisedButton(text="Save", on_release=self.save_metric)
-        back_btn = MDRaisedButton(text="Back", on_release=lambda *a: self.dismiss())
-        buttons = [save_btn, back_btn]
-        return scroll, buttons, "New Metric"
-
-
-    def _build_choice_widgets(self):
-        label = MDLabel(text="Choose an option", halign="center")
-        add_btn = MDRaisedButton(text="Add Metric", on_release=self.show_metric_list)
-        new_btn = MDRaisedButton(
-            text="New Metric", on_release=self.show_new_metric_form
-        )
-        cancel_btn = MDRaisedButton(text="Cancel", on_release=lambda *a: self.dismiss())
-        content = MDBoxLayout(orientation="vertical", spacing="8dp", size_hint=(1, 1))
-        content.add_widget(label)
-        buttons = [add_btn, new_btn, cancel_btn]
-        return content, buttons, "Metric Options"
-
-    # ------------------------------------------------------------------
-    # Mode switching helpers
-    # ------------------------------------------------------------------
-    def show_new_metric_form(self, *args):
-        self.dismiss()
-        popup = AddMetricPopup(self.screen, popup_mode="new", mode=self.mode)
-        popup.open()
-
-    def show_metric_list(self, *args):
-        self.dismiss()
-        popup = AddMetricPopup(self.screen, popup_mode="select", mode=self.mode)
-        popup.open()
-
-    def add_metric(self, name, *args):
-        """Attach metric ``name`` to the exercise if it's not already present."""
-
-        metric_defs = metrics.get_all_metric_types()
-        added = False
-        for m in metric_defs:
-            if m["name"] == name:
-                added = self.screen.exercise_obj.add_metric(m)
-                break
-        self.dismiss()
-        self.screen.populate()
-        self.screen.save_enabled = self.screen.exercise_obj.is_modified()
-        if not added:
-            dialog = None
-
-            def _close(*_):
-                if dialog:
-                    dialog.dismiss()
-
-            dialog = FullScreenDialog(
-                title="Duplicate Metric",
-                text=f"{name} is already added to this exercise.",
-                buttons=[MDRaisedButton(text="OK", on_release=_close)],
-            )
-            dialog.open()
-
-    def save_metric(self, *args):
-        errors = []
-
-        name = self.input_widgets["name"].text.strip()
-        metric_type = self.input_widgets["type"].text
-
-        if not name:
-            errors.append("name")
-
-        existing_names = {m.get("name") for m in self.screen.exercise_obj.metrics}
-        if name and name in existing_names:
-            errors.append("name")
-            if hasattr(self.input_widgets["name"], "helper_text"):
-                self.input_widgets["name"].helper_text = "Duplicate name"
-                self.input_widgets["name"].helper_text_mode = "on_error"
-
-        values = []
-        if metric_type == "enum":
-            text = self.enum_values_field.text.strip()
-            if not text:
-                errors.append("enum_values")
-            else:
-                values = [v.strip() for v in text.split(",") if v.strip()]
-                if not values:
-                    errors.append("enum_values")
-
-        red = (1, 0, 0, 1)
-        for key, widget in self.input_widgets.items():
-            if isinstance(widget, Spinner):
-                widget.text_color = red if key in errors else (1, 1, 1, 1)
-            elif isinstance(widget, MDTextField):
-                widget.error = key in errors
-        self.enum_values_field.error = "enum_values" in errors
-
-        if errors:
-            return
-
-        metric = {}
-        for key, widget in self.input_widgets.items():
-            if isinstance(widget, MDCheckbox):
-                metric[key] = bool(widget.active)
-            else:
-                metric[key] = widget.text
-        metric_type = metric.pop("type", metric_type)
-        metric["type"] = metric_type
-        if values:
-            metric["values"] = values
-
-        db_path = DEFAULT_DB_PATH
-        try:
-            metrics.add_metric_type(
-                metric["name"],
-                metric["type"],
-                metric["input_timing"],
-                metric["scope"],
-                metric.get("description", ""),
-                metric.get("is_required", False),
-                metric.get("values"),
-                db_path=db_path,
-            )
-        except sqlite3.IntegrityError:
-            self.input_widgets["name"].error = True
-            return
-
-        app = MDApp.get_running_app()
-        if app:
-            app.metric_library_version += 1
-
-        self.screen.exercise_obj.add_metric(metric)
-        self.screen.populate()
-        self.screen.save_enabled = self.screen.exercise_obj.is_modified()
-        self.show_metric_list()
-
-
-
-class EditMetricPopup(FullScreenDialog):
-    """Popup for editing an existing metric."""
-
-    def __init__(
-        self,
-        screen: "EditExerciseScreen",
-        metric: dict,
-        mode: str = "library",
-        **kwargs,
-    ):
-        self.screen = screen
-        self.metric = metric
-        self.mode = mode
-        # Track the active ScrollView so ``FullScreenDialog`` can size it on open.
-        self._scroll_view = None
-        # ``FullScreenDialog`` handles full-screen sizing.
-        if self.mode == "session":
-            content = MDBoxLayout()
-            close_btn = MDRaisedButton(
-                text="Close", on_release=lambda *a: self.dismiss()
-            )
-            super().__init__(
-                title="Metrics Locked",
-                type="custom",
-                content_cls=content,
-                buttons=[close_btn],
-                **kwargs,
-            )
-            return
-        content, buttons, title = self._build_widgets()
-        super().__init__(
-            title=title,
-            type="custom",
-            content_cls=content,
-            buttons=buttons,
-            **kwargs,
-        )
-
-    def _build_widgets(self):
-        default_height = dp(48)
-        self.input_widgets = {}
-
-        schema = metrics.get_metric_type_schema()
-        if not schema:
-            schema = [
-                {"name": "name"},
-                {"name": "description"},
-                {
-                    "name": "type",
-                    "options": ["int", "float", "str", "bool", "enum", "slider"],
-                },
-                {
-                    "name": "input_timing",
-                    "options": [
-                        "preset",
-                        "pre_session",
-                        "post_session",
-                        "pre_set",
-                        "post_set",
-                    ],
-                },
-                {"name": "scope", "options": ["session", "section", "exercise", "set"]},
-                {"name": "is_required"},
-            ]
-        else:
-            order_map = {field["name"]: field for field in schema}
-            schema = [
-                order_map[name] for name in METRIC_FIELD_ORDER if name in order_map
-            ] + [field for field in schema if field["name"] not in METRIC_FIELD_ORDER]
-
-        form = MDBoxLayout(orientation="vertical", spacing="8dp", size_hint_y=None)
-        form.bind(minimum_height=form.setter("height"))
-
-        def enable_auto_resize(text_field: MDTextField):
-            text_field.bind(
-                text=lambda inst, val: setattr(
-                    inst, "height", max(default_height, inst.minimum_height)
-                )
-            )
-
-        for field in schema:
-            name = field["name"]
-            if name == "enum_values_json":
-                continue
-            options = field.get("options")
-            if name == "is_required":
-                row = MDBoxLayout(
-                    orientation="horizontal", size_hint_y=None, height="40dp"
-                )
-                widget = MDCheckbox(size_hint_y=None, height=default_height)
-                row.add_widget(widget)
-                row.add_widget(MDLabel(text="Required"))
-                form.add_widget(row)
-            elif options:
-                widget = Spinner(
-                    text=options[0],
-                    values=options,
-                    size_hint_y=None,
-                    height=default_height,
-                )
-                form.add_widget(widget)
-            else:
-                widget = MDTextField(
-                    hint_text=name.replace("_", " ").title(),
-                    size_hint_y=None,
-                    height=default_height,
-                    multiline=True,
-                )
-                enable_auto_resize(widget)
-                form.add_widget(widget)
-            self.input_widgets[name] = widget
-
-        self.enum_values_field = MDTextField(
-            hint_text="Enum Values (comma separated)",
-            size_hint_y=None,
-            height=default_height,
-            multiline=True,
-        )
-        self.enum_values_field.hint_text_font_size = "12sp"
-        enable_auto_resize(self.enum_values_field)
-
-        # Text field for a default metric value. It appears only when editing
-        # metrics that request input during library creation, keeping the UI
-        # compact for other contexts.
-        self.value_field = MDTextField(
-            hint_text="Value",
-            size_hint_y=None,
-            height=default_height,
-            multiline=True,
-        )
-        self.value_field.hint_text_font_size = "12sp"
-        enable_auto_resize(self.value_field)
-
-        for key, widget in self.input_widgets.items():
-            if key not in self.metric:
-                continue
-            value = self.metric[key]
-            if isinstance(widget, MDCheckbox):
-                widget.active = bool(value)
-            elif isinstance(widget, Spinner):
-                if value in widget.values:
-                    widget.text = value
-            elif isinstance(widget, MDTextField):
-                widget.text = str(value)
-
-        metric_type = self.metric.get("type", "str")
-        if metric_type == "enum":
-            if self.enum_values_field.parent is None:
-                form.add_widget(self.enum_values_field)
-            values = ", ".join(self.metric.get("values", []))
-            self.enum_values_field.text = values
-        else:
-            if self.enum_values_field.parent is not None:
-                form.remove_widget(self.enum_values_field)
-
-        # ``MDTextField`` expects a string value. Some metrics store ``None``
-        # for their default, which would raise an ``AttributeError`` when
-        # assigned directly. Convert ``None`` to an empty string to keep the
-        # popup responsive on small devices.
-        value = self.metric.get("value")
-        self.value_field.text = "" if value is None else str(value)
-
-        def update_enum_visibility(*args):
-            show = self.input_widgets["type"].text == "enum"
-            has_parent = self.enum_values_field.parent is not None
-            if show and not has_parent:
-                form.add_widget(self.enum_values_field)
-            elif not show and has_parent:
-                form.remove_widget(self.enum_values_field)
-
-        def update_enum_filter(*args):
-            mtype = self.input_widgets["type"].text
-            if mtype == "int":
-                allowed = string.digits + ","
-            elif mtype in ("float", "slider"):
-                allowed = string.digits + ".,"
-            else:
-                allowed = string.ascii_letters + " ,"
-
-            def _filter(value, from_undo):
-                filtered = "".join(ch for ch in value if ch in allowed)
-                return re.sub(r",\s+", ",", filtered)
-
-            self.enum_values_field.input_filter = _filter
-
-        def update_value_visibility(*args):
-            # Value defaults are currently supported only when editing an
-            # exercise from the library. Other contexts will expose this field
-            # in a future iteration.
-            show = (
-                self.mode == "library"
-                and getattr(self.screen, "previous_screen", "") == "exercise_library"
-                and "input_timing" in self.input_widgets
-                and self.input_widgets["input_timing"].text == "preset"
-            )
-            has_parent = self.value_field.parent is not None
-            if show and not has_parent:
-                form.add_widget(self.value_field)
-            elif not show and has_parent:
-                form.remove_widget(self.value_field)
-
-        if "type" in self.input_widgets:
-            self.input_widgets["type"].bind(
-                text=lambda *a: (update_enum_filter(), update_enum_visibility())
-            )
-            update_enum_visibility()
-            update_enum_filter()
-
-        if "input_timing" in self.input_widgets:
-            self.input_widgets["input_timing"].bind(
-                text=lambda *a: update_value_visibility()
-            )
-            update_value_visibility()
-
-        # Allow the form to scroll within the dialog and prevent clipping
-        layout = ScrollView(do_scroll_y=True, size_hint=(1, 1))
-        layout.add_widget(form)
-        # ``FullScreenDialog`` uses this reference to adjust height on open.
-        self._scroll_view = layout
-
-        save_btn = MDRaisedButton(text="Save", on_release=self.save_metric)
-        cancel_btn = MDRaisedButton(text="Cancel", on_release=lambda *a: self.dismiss())
-        buttons = [save_btn, cancel_btn]
-        return layout, buttons, "Edit Metric"
-
-    def save_metric(self, *args):
-        errors = []
-        updates = {}
-        for key, widget in self.input_widgets.items():
-            if isinstance(widget, MDCheckbox):
-                updates[key] = bool(widget.active)
-            else:
-                updates[key] = widget.text
-
-        if self.value_field.parent is not None:
-            text = self.value_field.text.strip()
-            if not text:
-                errors.append("value")
-            updates["value"] = text
-
-        if "type" in updates:
-            updates["type"] = updates.pop("type")
-
-        if self.enum_values_field.parent is not None:
-            text = self.enum_values_field.text.strip()
-            updates["values"] = [v.strip() for v in text.split(",") if v.strip()]
-
-        name = updates.get("name", "").strip()
-        if not name:
-            errors.append("name")
-
-        existing_names = {
-            m.get("name")
-            for m in self.screen.exercise_obj.metrics
-            if m.get("name") != self.metric.get("name")
-        }
-        if name and name in existing_names:
-            errors.append("name")
-            if hasattr(self.input_widgets["name"], "helper_text"):
-                self.input_widgets["name"].helper_text = "Duplicate name"
-                self.input_widgets["name"].helper_text_mode = "on_error"
-
-        red = (1, 0, 0, 1)
-        for key, widget in self.input_widgets.items():
-            if isinstance(widget, Spinner):
-                widget.text_color = red if key in errors else (1, 1, 1, 1)
-            elif isinstance(widget, MDTextField):
-                widget.error = key in errors
-        if self.value_field.parent is not None:
-            self.value_field.error = "value" in errors
-
-        if errors:
-            return
-
-        def apply_updates():
-            self.screen.exercise_obj.update_metric(self.metric["name"], **updates)
-            self.dismiss()
-            self.screen.populate()
-            self.screen.save_enabled = self.screen.exercise_obj.is_modified()
-
-        db_path = DEFAULT_DB_PATH
-        app = MDApp.get_running_app()
-        from_preset = (
-            app
-            and app.preset_editor
-            and self.screen.section_index >= 0
-            and self.screen.exercise_index >= 0
-        )
-
-        if from_preset:
-            dialog = None
-
-            def cancel_action(*a):
-                if dialog:
-                    dialog.dismiss()
-
-            cb_type = MDCheckbox(
-                group="apply", size_hint=(None, None), height="40dp", width="40dp"
-            )
-            cb_ex = MDCheckbox(
-                group="apply", size_hint=(None, None), height="40dp", width="40dp"
-            )
-            cb_preset = MDCheckbox(
-                group="apply",
-                size_hint=(None, None),
-                height="40dp",
-                width="40dp",
-                active=True,
-            )
-            row1 = MDBoxLayout(
-                orientation="horizontal", spacing="8dp", size_hint_y=None, height="40dp"
-            )
-            row1.add_widget(cb_type)
-            row1.add_widget(MDLabel(text="Set as default metric type", halign="left"))
-            row2 = MDBoxLayout(
-                orientation="horizontal", spacing="8dp", size_hint_y=None, height="40dp"
-            )
-            row2.add_widget(cb_ex)
-            row2.add_widget(
-                MDLabel(text="Apply to all instances of this exercise", halign="left")
-            )
-            row3 = MDBoxLayout(
-                orientation="horizontal", spacing="8dp", size_hint_y=None, height="40dp"
-            )
-            row3.add_widget(cb_preset)
-            row3.add_widget(MDLabel(text="Apply only to this preset", halign="left"))
-            content = MDBoxLayout(
-                orientation="vertical", spacing="8dp", size_hint_y=None
-            )
-            content.add_widget(row1)
-            content.add_widget(row2)
-            content.add_widget(row3)
-
-            def on_save(*a):
-                metric_saved = self.screen.exercise_obj.had_metric(self.metric["name"])
-                if cb_type.active:
-                    metrics.update_metric_type(
-                        self.metric["name"],
-                        mtype=updates.get("type"),
-                        input_timing=updates.get("input_timing"),
-                        scope=updates.get("scope"),
-                        description=updates.get("description"),
-                        is_required=updates.get("is_required"),
-                        enum_values=updates.get("values"),
-                        db_path=db_path,
-                    )
-                    # Ensure overrides are updated if the metric already existed
-                    if metric_saved:
-                        metrics.set_exercise_metric_override(
-                            self.screen.exercise_obj.name,
-                            self.metric["name"],
-                            is_user_created=self.screen.exercise_obj.is_user_created,
-                            value=updates.get("value"),
-                            db_path=db_path,
-                        )
-                elif cb_ex.active:
-                    if metric_saved:
-                        metrics.set_exercise_metric_override(
-                            self.screen.exercise_obj.name,
-                            self.metric["name"],
-                            mtype=updates.get("type"),
-                            input_timing=updates.get("input_timing"),
-                            is_required=updates.get("is_required"),
-                            scope=updates.get("scope"),
-                            enum_values=updates.get("values"),
-                            value=updates.get("value"),
-                            is_user_created=self.screen.exercise_obj.is_user_created,
-                            db_path=db_path,
-                        )
-                else:
-                    preset_name = app.preset_editor.preset_name if app else ""
-                    metrics.set_section_exercise_metric_override(
-                        preset_name,
-                        self.screen.section_index,
-                        self.screen.exercise_obj.name,
-                        self.metric["name"],
-                        input_timing=updates.get("input_timing"),
-                        is_required=bool(updates.get("is_required")),
-                        scope=updates.get("scope", "set"),
-                        enum_values=updates.get("values"),
-                        value=updates.get("value"),  # future support
-                        db_path=db_path,
-                    )
-                cancel_action()
-                apply_updates()
-
-            dialog = FullScreenDialog(
-                title="Save Metric",
-                type="custom",
-                content_cls=content,
-                buttons=[
-                    MDRaisedButton(text="Cancel", on_release=cancel_action),
-                    MDRaisedButton(text="Save", on_release=on_save),
-                ],
-            )
-
-            def _on_open(instance):
-                if hasattr(instance, "ids") and "buttons" in instance.ids:
-                    instance.ids.buttons.orientation = (
-                        "vertical" if Window.width < dp(400) else "horizontal"
-                    )
-
-            dialog.bind(on_open=_on_open)
-            dialog.open()
-        elif self.screen.previous_screen == "exercise_library":
-            dialog = None
-
-            def cancel_action(*a):
-                if dialog:
-                    dialog.dismiss()
-
-            rows = []
-            cb_default = None
-            if metrics.is_metric_type_user_created(
-                self.metric["name"], db_path=db_path
-            ) and metrics.uses_default_metric(
-                self.screen.exercise_obj.name,
-                self.metric["name"],
-                is_user_created=self.screen.exercise_obj.is_user_created,
-                db_path=db_path,
-            ):
-                cb_default = MDCheckbox(
-                    size_hint=(None, None), height="40dp", width="40dp"
-                )
-                row = MDBoxLayout(
-                    orientation="horizontal",
-                    spacing="8dp",
-                    size_hint_y=None,
-                    height="40dp",
-                )
-                row.add_widget(cb_default)
-                row.add_widget(
-                    MDLabel(
-                        text="Make this the new default metric for all exercises",
-                        halign="left",
-                    )
-                )
-                rows.append(row)
-
-            presets = find_presets_using_exercise(
-                self.screen.exercise_obj.name, db_path=db_path
-            )
-            cb_presets = None
-            if presets:
-                cb_presets = MDCheckbox(
-                    size_hint=(None, None), height="40dp", width="40dp"
-                )
-                row = MDBoxLayout(
-                    orientation="horizontal",
-                    spacing="8dp",
-                    size_hint_y=None,
-                    height="40dp",
-                )
-                row.add_widget(cb_presets)
-                row.add_widget(
-                    MDLabel(
-                        text="Apply this metric change to all presets that use this exercise",
-                        halign="left",
-                    )
-                )
-                rows.append(row)
-
-            if rows:
-                content = MDBoxLayout(
-                    orientation="vertical", spacing="8dp", size_hint_y=None
-                )
-                for r in rows:
-                    content.add_widget(r)
-
-                def on_save(*a):
-                    metric_saved = self.screen.exercise_obj.had_metric(
-                        self.metric["name"]
-                    )
-                    if cb_default and cb_default.active:
-                        metrics.update_metric_type(
-                            self.metric["name"],
-                            mtype=updates.get("type"),
-                            input_timing=updates.get("input_timing"),
-                            scope=updates.get("scope"),
-                            description=updates.get("description"),
-                            is_required=updates.get("is_required"),
-                            enum_values=updates.get("values"),
-                            db_path=db_path,
-                        )
-                        if metric_saved:
-                            metrics.set_exercise_metric_override(
-                                self.screen.exercise_obj.name,
-                                self.metric["name"],
-                                is_user_created=self.screen.exercise_obj.is_user_created,
-                                value=updates.get("value"),
-                                db_path=db_path,
-                            )
-                    else:
-                        if metric_saved:
-                            metrics.set_exercise_metric_override(
-                                self.screen.exercise_obj.name,
-                                self.metric["name"],
-                                mtype=updates.get("type"),
-                                input_timing=updates.get("input_timing"),
-                                is_required=updates.get("is_required"),
-                                scope=updates.get("scope"),
-                                enum_values=updates.get("values"),
-                                value=updates.get("value"),
-                                is_user_created=self.screen.exercise_obj.is_user_created,
-                                db_path=db_path,
-                            )
-                    if cb_presets and cb_presets.active:
-                        apply_exercise_changes_to_presets(
-                            self.screen.exercise_obj,
-                            presets,
-                            db_path=db_path,
-                        )
-                    cancel_action()
-                    apply_updates()
-
-                dialog = FullScreenDialog(
-                    title="Save Metric",
-                    type="custom",
-                    content_cls=content,
-                    buttons=[
-                        MDRaisedButton(text="Cancel", on_release=cancel_action),
-                        MDRaisedButton(text="Save", on_release=on_save),
-                    ],
-                )
-
-                def _on_open(instance):
-                    if hasattr(instance, "ids") and "buttons" in instance.ids:
-                        instance.ids.buttons.orientation = (
-                            "vertical" if Window.width < dp(400) else "horizontal"
-                        )
-
-                dialog.bind(on_open=_on_open)
-                dialog.open()
-            else:
-                apply_updates()
-
-        elif metrics.is_metric_type_user_created(self.metric["name"], db_path=db_path):
-            dialog = None
-
-            def cancel_action(*a):
-                if dialog:
-                    dialog.dismiss()
-
-            checkbox = MDCheckbox(size_hint=(None, None), height="40dp", width="40dp")
-            label = MDLabel(
-                text="Apply changes to all exercises using this metric", halign="left"
-            )
-            content = MDBoxLayout(
-                orientation="horizontal", spacing="8dp", size_hint_y=None, height="40dp"
-            )
-            content.add_widget(checkbox)
-            content.add_widget(label)
-
-            def on_save(*a):
-                metric_saved = self.screen.exercise_obj.had_metric(self.metric["name"])
-                if checkbox.active:
-                    metrics.update_metric_type(
-                        self.metric["name"],
-                        mtype=updates.get("type"),
-                        input_timing=updates.get("input_timing"),
-                        scope=updates.get("scope"),
-                        description=updates.get("description"),
-                        is_required=updates.get("is_required"),
-                        is_user_created=self.metric.get("is_user_created"),
-                        db_path=db_path,
-                    )
-                    if metric_saved:
-                        metrics.set_exercise_metric_override(
-                            self.screen.exercise_obj.name,
-                            self.metric["name"],
-                            is_user_created=self.screen.exercise_obj.is_user_created,
-                            value=updates.get("value"),
-                            db_path=db_path,
-                        )
-                else:
-                    if metric_saved:
-                        metrics.set_exercise_metric_override(
-                            self.screen.exercise_obj.name,
-                            self.metric["name"],
-                            mtype=updates.get("type"),
-                            input_timing=updates.get("input_timing"),
-                            is_required=updates.get("is_required"),
-                            scope=updates.get("scope"),
-                            value=updates.get("value"),
-                            is_user_created=self.screen.exercise_obj.is_user_created,
-                            db_path=db_path,
-                        )
-                cancel_action()
-                apply_updates()
-
-            dialog = FullScreenDialog(
-                title="Save Metric",
-                type="custom",
-                content_cls=content,
-                buttons=[
-                    MDRaisedButton(text="Cancel", on_release=cancel_action),
-                    MDRaisedButton(text="Save", on_release=on_save),
-                ],
-            )
-
-            def _on_open(instance):
-                if hasattr(instance, "ids") and "buttons" in instance.ids:
-                    instance.ids.buttons.orientation = (
-                        "vertical" if Window.width < dp(400) else "horizontal"
-                    )
-
-            dialog.bind(on_open=_on_open)
-            dialog.open()
-        else:
-            apply_updates()
-
->>>>>>> 0632c0ab
