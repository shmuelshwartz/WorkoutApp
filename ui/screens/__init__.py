--- conflicted
+++ resolved
@@ -4,30 +4,24 @@
 from .metric_input_screen import MetricInputScreen
 from .presets_screen import PresetsScreen
 from .workout_active_screen import WorkoutActiveScreen
-<<<<<<< HEAD
-=======
 from .preset_detail_screen import PresetDetailScreen
 
->>>>>>> ac7f5a27
+
 from .preset_detail_screen import PresetDetailScreen
 from .workout_active_screen import WorkoutActiveScreen
 
-<<<<<<< HEAD
-=======
 from .workout_active_screen import WorkoutActiveScreen
 from .preset_detail_screen import PresetDetailScreen
 from .presets_screen import PresetsScreen
 
 
->>>>>>> ac7f5a27
 __all__ = [
     "ExerciseLibraryScreen",
     "MetricInputScreen",
     "PresetsScreen",
     "WorkoutActiveScreen",
     "PresetDetailScreen",
-<<<<<<< HEAD
-=======
+
     "WorkoutActiveScreen",
     "PresetDetailScreen",
     "PresetsScreen",
@@ -41,5 +35,5 @@
     "PresetsScreen",
     "PresetDetailScreen",
     "WorkoutActiveScreen",
->>>>>>> ac7f5a27
+
 ]