--- conflicted
+++ resolved
@@ -3,26 +3,23 @@
 from .exercise_library import ExerciseLibraryScreen
 from .metric_input_screen import MetricInputScreen
 from .presets_screen import PresetsScreen
-<<<<<<< HEAD
 from .workout_active_screen import WorkoutActiveScreen
 from .preset_detail_screen import PresetDetailScreen
-=======
+
 from .preset_detail_screen import PresetDetailScreen
 from .workout_active_screen import WorkoutActiveScreen
 
 from .workout_active_screen import WorkoutActiveScreen
 from .preset_detail_screen import PresetDetailScreen
 from .presets_screen import PresetsScreen
->>>>>>> 6375b15b
+
 
 __all__ = [
     "ExerciseLibraryScreen",
     "MetricInputScreen",
-<<<<<<< HEAD
     "PresetsScreen",
     "WorkoutActiveScreen",
     "PresetDetailScreen",
-=======
     "WorkoutActiveScreen",
     "PresetDetailScreen",
     "PresetsScreen",
@@ -36,5 +33,4 @@
     "PresetsScreen",
     "PresetDetailScreen",
     "WorkoutActiveScreen",
->>>>>>> 6375b15b
 ]