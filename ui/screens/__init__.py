--- conflicted
+++ resolved
@@ -1,10 +1,8 @@
-<<<<<<< HEAD
 """UI screen modules for WorkoutApp."""
 
 from .exercise_library import ExerciseLibraryScreen
 
 __all__ = ["ExerciseLibraryScreen"]
-=======
 from .metric_input_screen import MetricInputScreen
 
 __all__ = ["MetricInputScreen"]
@@ -17,4 +15,3 @@
 
 from .preset_detail_screen import PresetDetailScreen
 
->>>>>>> 88e14643
