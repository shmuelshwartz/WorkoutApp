--- conflicted
+++ resolved
@@ -2,11 +2,9 @@
 
 from .exercise_library import ExerciseLibraryScreen
 from .metric_input_screen import MetricInputScreen
-<<<<<<< HEAD
 from .workout_active_screen import WorkoutActiveScreen
 from .preset_detail_screen import PresetDetailScreen
 from .edit_exercise_screen import EditExerciseScreen
-=======
 from .workout_active_screen import WorkoutActiveScreen
 from .preset_detail_screen import PresetDetailScreen
 from .presets_screen import PresetsScreen
@@ -26,17 +24,15 @@
 from .presets_screen import PresetsScreen
 
 
->>>>>>> 11c26db5
+
 
 __all__ = [
     "ExerciseLibraryScreen",
     "MetricInputScreen",
     "WorkoutActiveScreen",
     "PresetDetailScreen",
-<<<<<<< HEAD
     "EditExerciseScreen",
 ]
-=======
     "PresetsScreen",
     "WorkoutSummaryScreen",
 ]
@@ -59,5 +55,4 @@
     "PresetDetailScreen",
     "WorkoutActiveScreen",
 
-]
->>>>>>> 11c26db5
+]