"""UI screen modules for WorkoutApp."""

from .exercise_library import ExerciseLibraryScreen
from .metric_input_screen import MetricInputScreen
<<<<<<< HEAD
from .presets_screen import PresetsScreen
from .preset_detail_screen import PresetDetailScreen
from .workout_active_screen import WorkoutActiveScreen
=======
from .workout_active_screen import WorkoutActiveScreen
from .preset_detail_screen import PresetDetailScreen
from .presets_screen import PresetsScreen

__all__ = [
    "ExerciseLibraryScreen",
    "MetricInputScreen",
    "WorkoutActiveScreen",
    "PresetDetailScreen",
    "PresetsScreen",
]

from .rest_screen import RestScreen
>>>>>>> 670907b4

__all__ = [
    "ExerciseLibraryScreen",
    "MetricInputScreen",
    "PresetsScreen",
    "PresetDetailScreen",
    "WorkoutActiveScreen",
]<|MERGE_RESOLUTION|>--- conflicted
+++ resolved
@@ -2,11 +2,10 @@
 
 from .exercise_library import ExerciseLibraryScreen
 from .metric_input_screen import MetricInputScreen
-<<<<<<< HEAD
 from .presets_screen import PresetsScreen
 from .preset_detail_screen import PresetDetailScreen
 from .workout_active_screen import WorkoutActiveScreen
-=======
+
 from .workout_active_screen import WorkoutActiveScreen
 from .preset_detail_screen import PresetDetailScreen
 from .presets_screen import PresetsScreen
@@ -20,7 +19,6 @@
 ]
 
 from .rest_screen import RestScreen
->>>>>>> 670907b4
 
 __all__ = [
     "ExerciseLibraryScreen",
