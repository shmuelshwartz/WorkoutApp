"""UI screen modules for WorkoutApp."""

from .exercise_library import ExerciseLibraryScreen
from .metric_input_screen import MetricInputScreen
from .workout_active_screen import WorkoutActiveScreen
from .preset_detail_screen import PresetDetailScreen
from .presets_screen import PresetsScreen
from .workout_summary_screen import WorkoutSummaryScreen
from .presets_screen import PresetsScreen
from .workout_active_screen import WorkoutActiveScreen
from .preset_detail_screen import PresetDetailScreen


from .preset_detail_screen import PresetDetailScreen
from .workout_active_screen import WorkoutActiveScreen

from .workout_active_screen import WorkoutActiveScreen
from .preset_detail_screen import PresetDetailScreen
from .presets_screen import PresetsScreen



<<<<<<< HEAD
from .edit_preset_screen import EditPresetScreen

=======
__all__ = [
    "ExerciseLibraryScreen",
    "MetricInputScreen",
    "WorkoutActiveScreen",
    "PresetDetailScreen",
    "PresetsScreen",
    "WorkoutSummaryScreen",
]

    "PresetsScreen",
    "WorkoutActiveScreen",
    "PresetDetailScreen",

    "WorkoutActiveScreen",
    "PresetDetailScreen",
    "PresetsScreen",
]

from .rest_screen import RestScreen

__all__ = [
    "ExerciseLibraryScreen",
    "MetricInputScreen",
    "PresetsScreen",
    "PresetDetailScreen",
    "WorkoutActiveScreen",

]
>>>>>>> 62c85c6b
<|MERGE_RESOLUTION|>--- conflicted
+++ resolved
@@ -10,6 +10,8 @@
 from .workout_active_screen import WorkoutActiveScreen
 from .preset_detail_screen import PresetDetailScreen
 
+from .edit_preset_screen import EditPresetScreen
+
 
 from .preset_detail_screen import PresetDetailScreen
 from .workout_active_screen import WorkoutActiveScreen
@@ -20,10 +22,6 @@
 
 
 
-<<<<<<< HEAD
-from .edit_preset_screen import EditPresetScreen
-
-=======
 __all__ = [
     "ExerciseLibraryScreen",
     "MetricInputScreen",
@@ -51,5 +49,4 @@
     "PresetDetailScreen",
     "WorkoutActiveScreen",
 
-]
->>>>>>> 62c85c6b
+]