"""Edit preset screen and related widgets."""

from __future__ import annotations

from kivymd.app import MDApp
from kivy.clock import Clock
from kivy.metrics import dp
from kivy.properties import (
    NumericProperty,
    StringProperty,
    ObjectProperty,
    BooleanProperty,
    ListProperty,
)
from kivymd.uix.screen import MDScreen
from kivymd.uix.boxlayout import MDBoxLayout
from kivymd.uix.textfield import MDTextField
from kivymd.uix.slider import MDSlider
from kivy.uix.spinner import Spinner
from kivy.uix.scrollview import ScrollView
from kivymd.uix.label import MDLabel
from kivymd.uix.list import MDList, OneLineListItem
from kivymd.uix.selectioncontrol import MDCheckbox
from kivymd.uix.button import MDRaisedButton
from kivymd.uix.dialog import MDDialog
import os
import sqlite3

from backend import metrics, exercises
from backend.presets import load_workout_presets
from core import DEFAULT_DB_PATH, DEFAULT_SETS_PER_EXERCISE


class SectionWidget(MDBoxLayout):
    """Single preset section containing exercises."""

    section_name = StringProperty("Section")
    section_index = NumericProperty(0)
    color = ListProperty([1, 1, 1, 1])
    expanded = BooleanProperty(True)
    visible = BooleanProperty(True)
    locked = BooleanProperty(False)

    def on_section_name(self, instance, value):
        """Update the section name in the preset editor."""
        if self.locked:
            return
        app = MDApp.get_running_app()
        if app and app.preset_editor:
            try:
                app.preset_editor.rename_section(self.section_index, value)
            except IndexError:
                return
            edit = app.root.get_screen("edit_preset") if app.root else None
            if edit:
                edit.update_save_enabled()

    def toggle(self):
        self.expanded = not self.expanded

    def open_exercise_selection(self):
        if self.locked:
            return
        app = MDApp.get_running_app()
        app.editing_section_index = self.section_index
        if app.root:
            edit = app.root.get_screen("edit_preset")
            edit.show_only_section(self.section_index)
            edit.open_exercise_panel()

    def refresh_exercises(self):
        app = MDApp.get_running_app()
        if not app.preset_editor:
            return
        if self.section_index >= len(app.preset_editor.sections):
            return
        box = self.ids.exercise_list
        box.clear_widgets()
        edit = app.root.get_screen("edit_preset") if app.root else None
        for idx, ex in enumerate(
            app.preset_editor.sections[self.section_index]["exercises"]
        ):
            locked = self.locked
            if edit:
                locked = locked or edit._is_exercise_locked(self.section_index, idx)
            box.add_widget(
                SelectedExerciseItem(
                    text=ex["name"],
                    section_index=self.section_index,
                    exercise_index=idx,
                    locked=locked,
                )
            )

    def _update_indices(self) -> None:
        """Update ``exercise_index`` on child widgets to match their order."""
        box = self.ids.exercise_list
        for idx, child in enumerate(reversed(box.children)):
            if isinstance(child, SelectedExerciseItem):
                child.exercise_index = idx

    def move_exercise_widget(self, old_index: int, new_index: int) -> None:
        """Reorder displayed exercise widgets without rebuilding them."""
        box = self.ids.exercise_list
        children = list(reversed(box.children))
        if (
            old_index < 0
            or new_index < 0
            or old_index >= len(children)
            or new_index >= len(children)
        ):
            return
        widget = children[old_index]
        box.remove_widget(widget)
        insert_pos = len(box.children) - new_index
        box.add_widget(widget, index=insert_pos)
        self._update_indices()

    def add_exercise_widget(self, name: str, idx: int) -> None:
        """Append a single exercise widget to the list."""
        box = self.ids.exercise_list
        edit = MDApp.get_running_app().root.get_screen("edit_preset") if MDApp.get_running_app().root else None
        locked = self.locked
        if edit:
            locked = locked or edit._is_exercise_locked(self.section_index, idx)
        box.add_widget(
            SelectedExerciseItem(
                text=name,
                section_index=self.section_index,
                exercise_index=idx,
                locked=locked,
            )
        )

    def confirm_delete(self):
        if self.locked:
            return
        dialog = None

        def do_delete(*args):
            app = MDApp.get_running_app()
            if app.preset_editor:
                app.preset_editor.remove_section(self.section_index)
            if app.root:
                edit = app.root.get_screen("edit_preset")
                edit.refresh_sections()
                edit.update_save_enabled()
            if dialog:
                dialog.dismiss()

        dialog = MDDialog(
            title="Remove Section?",
            text=f"Delete {self.section_name}?",
            buttons=[
                MDRaisedButton(text="Cancel", on_release=lambda *a: dialog.dismiss()),
                MDRaisedButton(text="Delete", on_release=do_delete),
            ],
        )
        dialog.open()


class EditPresetScreen(MDScreen):
    """Screen to edit a workout preset."""

    preset_name = StringProperty("Preset")
    sections_box = ObjectProperty(None)
    panel_visible = BooleanProperty(False)
    exercise_panel = ObjectProperty(None)
    details_box = ObjectProperty(None)
    current_tab = StringProperty("sections")
    metrics_box = ObjectProperty(None)
    session_metric_list = ObjectProperty(None)
    save_enabled = BooleanProperty(False)
    loading_dialog = ObjectProperty(None, allownone=True)
    mode = StringProperty("library")

    preset_metric_widgets: dict = {}

    _colors = [
        (1, 0.9, 0.9, 1),
        (0.9, 1, 0.9, 1),
        (0.9, 0.9, 1, 1),
        (1, 1, 0.9, 1),
        (0.9, 1, 1, 1),
        (1, 0.9, 1, 1),
    ]

    def __init__(self, mode: str = "library", **kwargs):
        super().__init__(**kwargs)
        self.mode = mode

    def update_save_enabled(self):
        """Refresh ``save_enabled`` based on preset modifications."""
        app = MDApp.get_running_app()
        if app and app.preset_editor:
            self.save_enabled = app.preset_editor.is_modified()
        else:
            self.save_enabled = False

    def on_pre_enter(self, *args):
        app = MDApp.get_running_app()
        if app and app.editing_exercise_index >= 0:
            self.preset_name = app.preset_editor.preset_name or "Preset"
            self.current_tab = "sections"
            if self.sections_box:
                for widget in self.sections_box.children:
                    if (
                        isinstance(widget, SectionWidget)
                        and widget.section_index == app.editing_section_index
                    ):
                        widget.refresh_exercises()
                        break
            self.update_save_enabled()
            app.editing_section_index = -1
            app.editing_exercise_index = -1
            return super().on_pre_enter(*args)

        if os.environ.get("KIVY_UNITTEST"):
            self._load_preset()
        else:
            from main import LoadingDialog  # local import to avoid circular dependency

            self.loading_dialog = LoadingDialog()
            self.loading_dialog.open()
            Clock.schedule_once(lambda dt: self._load_preset(), 0)
        return super().on_pre_enter(*args)

    def _load_preset(self):
        app = MDApp.get_running_app()
        if self.mode == "session":
            self.preset_name = (
                app.preset_editor.preset_name if app.preset_editor else "Preset"
            )
            self.current_tab = "sections"
            if self.sections_box:
                self.sections_box.clear_widgets()
                for idx, sec in enumerate(app.preset_editor.sections):
                    locked = self._is_section_locked(idx)
                    self.add_section(sec["name"], index=idx, locked=locked)
                if not app.preset_editor.sections:
                    self.add_section()
            self.update_save_enabled()
        else:
            app.init_preset_editor()
            self.preset_name = app.preset_editor.preset_name or "Preset"
            self.current_tab = "sections"
            if self.sections_box:
                self.sections_box.clear_widgets()
                for idx, sec in enumerate(app.preset_editor.sections):
                    self.add_section(sec["name"], index=idx)
                if not app.preset_editor.sections:
                    self.add_section()
            self.update_save_enabled()
        if self.loading_dialog:
            self.loading_dialog.dismiss()
            self.loading_dialog = None

    def _is_section_locked(self, section_index: int) -> bool:
        """Return ``True`` if the section at ``section_index`` is locked."""
        if self.mode != "session":
            return False
        app = MDApp.get_running_app()
        session = getattr(app, "workout_session", None)
        if not session:
            return False
        if section_index >= len(session.section_starts):
            return False
        start = session.section_starts[section_index]
        end = (
            session.section_starts[section_index + 1]
            if section_index + 1 < len(session.section_starts)
            else len(session.exercises)
        )
        if session.current_exercise >= end:
            return True
        if start <= session.current_exercise < end and session.current_set > 0:
            return True
        return False

    def _is_exercise_locked(self, section_index: int, exercise_index: int) -> bool:
        """Return ``True`` if the exercise is locked."""
        if self.mode != "session":
            return False
        app = MDApp.get_running_app()
        session = getattr(app, "workout_session", None)
        if not session:
            return False
        if section_index >= len(session.section_starts):
            return False
        global_index = session.section_starts[section_index] + exercise_index
        if global_index < session.current_exercise:
            return True
        if global_index == session.current_exercise and session.current_set > 0:
            return True
        return False

    def apply_session_changes(self):
        """Merge edits back into the active workout session."""
        app = MDApp.get_running_app()
        session = getattr(app, "workout_session", None)
        editor = getattr(app, "preset_editor", None)
        if not session or not editor:
            return
<<<<<<< HEAD
        session.apply_edited_preset(editor.sections)
=======
        old_index = session.current_exercise
        current_id = None
        if old_index < len(session.exercises):
            current_id = session.exercises[old_index].get(
                "preset_section_exercise_id"
            )

        id_map = {
            ex.get("preset_section_exercise_id"): ex for ex in session.exercises
        }
        new_exercises = []
        new_section_names = []
        new_section_starts = []
        new_exercise_sections = []
        for s_idx, sec in enumerate(editor.sections):
            new_section_names.append(sec["name"])
            new_section_starts.append(len(new_exercises))
            for ex in sec.get("exercises", []):
                old = id_map.get(ex.get("id"))
                if old:
                    results = old.get("results", [])
                    description = old.get("exercise_description", "")
                    metric_defs = old.get("metric_defs")
                else:
                    results = []
                    description = ""
                    metric_defs = metrics.get_metrics_for_exercise(
                        ex["name"],
                        db_path=session.db_path,
                        preset_name=session.preset_name,
                    )
                new_exercises.append(
                    {
                        "name": ex.get("name"),
                        "sets": ex.get("sets") or DEFAULT_SETS_PER_EXERCISE,
                        "rest": ex.get("rest") or session.rest_duration,
                        "results": results,
                        "library_exercise_id": ex.get("library_id"),
                        "preset_section_exercise_id": ex.get("id"),
                        "exercise_description": description,
                        "metric_defs": metric_defs,
                        "section_index": s_idx,
                        "section_name": sec.get("name"),
                    }
                )
                new_exercise_sections.append(s_idx)

        session.exercises = new_exercises
        session.section_names = new_section_names
        session.section_starts = new_section_starts
        session.exercise_sections = new_exercise_sections

        new_idx = None
        if current_id is not None:
            for idx, ex in enumerate(session.exercises):
                if ex.get("preset_section_exercise_id") == current_id:
                    new_idx = idx
                    break

        if new_idx is not None:
            session.current_exercise = min(old_index, new_idx)
        else:
            session.current_exercise = min(old_index, len(session.exercises) - 1)
>>>>>>> c58382e9

    def refresh_sections(self):
        """Repopulate the section widgets from the preset editor."""
        app = MDApp.get_running_app()
        if not self.sections_box:
            return
        self.sections_box.clear_widgets()
        for idx, sec in enumerate(app.preset_editor.sections):
            locked = self._is_section_locked(idx)
            self.add_section(sec["name"], index=idx, locked=locked)
        if not app.preset_editor.sections:
            self.add_section()

    def open_exercise_panel(self):
        if self.exercise_panel:
            self.exercise_panel.on_open()
        self.panel_visible = True

    def close_exercise_panel(self):
        if self.exercise_panel:
            self.exercise_panel.save_selection()
        self.panel_visible = False
        self.show_all_sections()
        self.update_save_enabled()

    def show_only_section(self, index: int):
        """Hide all sections except the one with ``index``."""
        if not self.sections_box:
            return
        for child in list(self.sections_box.children):
            if isinstance(child, SectionWidget):
                child.visible = child.section_index == index

    def show_all_sections(self):
        """Make all section widgets visible."""
        if not self.sections_box:
            return
        for child in list(self.sections_box.children):
            if isinstance(child, SectionWidget):
                child.visible = True

    def add_section(
        self,
        name: str | None = None,
        index: int | None = None,
        locked: bool = False,
    ):
        """Add a new section to the preset and return the widget."""
        if not self.sections_box:
            return None
        app = MDApp.get_running_app()
        if index is None:
            if not name:
                name = f"Section {len(app.preset_editor.sections) + 1}"
            index = app.preset_editor.add_section(name)
        color = self._colors[len(self.sections_box.children) % len(self._colors)]
        section = SectionWidget(
            section_index=index, section_name=name, color=color, locked=locked
        )
        self.sections_box.add_widget(section)
        section.refresh_exercises()
        self.update_save_enabled()
        return section

    def switch_tab(self, tab: str):
        """Switch between the sections, details, and metrics tabs."""
        if tab in ("sections", "details", "metrics"):
            self.current_tab = tab
            if tab == "details":
                self.populate_details()
            elif tab == "metrics":
                self.populate_metrics()

    def update_preset_name(self, name: str):
        """Update the preset name in the editor."""
        self.preset_name = name
        app = MDApp.get_running_app()
        if app.preset_editor:
            app.preset_editor.preset_name = name
        self.update_save_enabled()

    def populate_details(self):
        if not self.details_box or not self.metrics_box:
            return
        self.ids.preset_name.text = self.preset_name
        preset_row = self.ids.get("preset_name_row")

        # Ensure the preset name row is present in the layout
        if preset_row is not None:
            if preset_row.parent and preset_row.parent is not self.details_box:
                preset_row.parent.remove_widget(preset_row)
            if preset_row not in self.details_box.children:
                self.details_box.add_widget(preset_row, index=len(self.details_box.children))

        # Clear previous metric widgets without touching the preset name row
        if self.metrics_box:
            self.metrics_box.clear_widgets()


        self.preset_metric_widgets = {}
        app = MDApp.get_running_app()
        metrics = []
        if app and app.preset_editor:
            metrics = [
                m
                for m in app.preset_editor.preset_metrics
                if m.get("input_timing") == "preset" and m.get("scope") == "preset"
            ]

        for m in metrics:
            name = m.get("metric_name") or m.get("name")
            mtype = m.get("type")
            enum_vals = m.get("values") or []
            value = m.get("value")

            row = MDBoxLayout(size_hint_y=None, height="40dp")
            row.add_widget(MDLabel(text=name, size_hint_x=0.4))

            if mtype == "slider":
                widget = MDSlider(min=0, max=1, value=float(value or 0))
            elif mtype == "enum":
                default = str(value if value is not None else (enum_vals[0] if enum_vals else ""))
                widget = Spinner(text=default, values=enum_vals)
            elif mtype == "bool":
                widget = MDCheckbox(active=bool(value))
            else:
                input_filter = None
                if mtype == "int":
                    input_filter = "int"
                elif mtype == "float":
                    input_filter = "float"
                widget = MDTextField(text=str(value if value is not None else ""), multiline=False, input_filter=input_filter)
                if self.mode == "session":
                    widget.readonly = True

            if self.mode == "session" and not isinstance(widget, MDTextField):
                widget.disabled = True

            self.preset_metric_widgets[name] = widget

            def _on_change(instance, *a, metric=name, it=mtype):
                val = None
                if isinstance(instance, MDTextField):
                    val = instance.text
                elif isinstance(instance, MDSlider):
                    val = instance.value
                elif isinstance(instance, Spinner):
                    val = instance.text
                elif isinstance(instance, MDCheckbox):
                    val = instance.active
                if it == "int":
                    try:
                        val = int(val)
                    except Exception:
                        val = 0
                elif it == "float":
                    try:
                        val = float(val)
                    except Exception:
                        val = 0.0
                if app and app.preset_editor is not None:
                    app.preset_editor.update_metric(metric, value=val)
                self.update_save_enabled()

            if isinstance(widget, MDTextField):
                widget.bind(text=_on_change)
            elif isinstance(widget, MDSlider):
                widget.bind(value=_on_change)
            elif isinstance(widget, Spinner):
                widget.bind(text=_on_change)
            elif isinstance(widget, MDCheckbox):
                widget.bind(active=_on_change)

            row.add_widget(widget)
            if self.metrics_box:
                self.metrics_box.add_widget(row)

        # Ensure the preset name remains visible when entering the tab
        if "details_scroll" in self.ids:
            self.ids.details_scroll.scroll_y = 1

    def populate_metrics(self):
        """Populate the Metrics tab with session-scoped metrics."""
        rv = self.ids.get("session_metric_list")
        if not rv:
            return

        app = MDApp.get_running_app()
        metrics = []
        if app and app.preset_editor:
            metrics = [
                m
                for m in app.preset_editor.preset_metrics
                if m.get("scope") == "session"
            ]

        all_defs = {
            m["name"]: m
            for m in metrics.get_all_metric_types(include_user_created=True)
        }

        rv.data = [
            {
                "name": m.get("metric_name") or m.get("name"),
                "text": m.get("metric_name") or m.get("name"),
                "is_user_created": all_defs.get(
                    m.get("metric_name") or m.get("name"),
                    {},
                ).get(
                    "is_user_created", False
                ),
                "locked": self.mode == "session",
            }
            for m in metrics
        ]

    def open_add_preset_metric_popup(self):
        popup = AddPresetMetricPopup(self)
        popup.open()

    def open_add_session_metric_popup(self):
        popup = AddSessionMetricPopup(self)
        popup.open()

    def save_preset(self):
        app = MDApp.get_running_app()
        if not app.preset_editor:
            return

        try:
            # Validate before confirmation to show immediate error
            app.preset_editor.validate()
        except ValueError as exc:

            dialog = MDDialog(
                title="Error",
                text=str(exc),
                buttons=[
                    MDRaisedButton(text="OK", on_release=lambda *a: dialog.dismiss())
                ],
            )
            dialog.open()
            return

        dialog = None

        def do_confirm(*args):
            try:
                app.preset_editor.save()
                load_workout_presets(app.preset_editor.db_path)
                app.selected_preset = app.preset_editor.preset_name
                if dialog:
                    dialog.dismiss()
                if self.manager:
                    self.manager.current = "presets"
            except Exception as err:
                err_dialog = MDDialog(
                    title="Error",
                    text=str(err),
                    buttons=[
                        MDRaisedButton(
                            text="OK", on_release=lambda *a: err_dialog.dismiss()
                        )
                    ],
                )
                err_dialog.open()

        dialog = MDDialog(
            title="Confirm Save",
            text=f"Save changes to {app.preset_editor.preset_name}?",
            buttons=[
                MDRaisedButton(text="Cancel", on_release=lambda *a: dialog.dismiss()),
                MDRaisedButton(text="Save", on_release=do_confirm),
            ],
        )
        dialog.open()

    def go_back(self):
        app = MDApp.get_running_app()
        if self.mode == "session":
            self.apply_session_changes()
            if self.manager:
                self.manager.current = "rest"
            self.mode = "library"
        else:
            if app.preset_editor and app.preset_editor.is_modified():
                dialog = None

                def discard(*args):
                    if dialog:
                        dialog.dismiss()
                    app.init_preset_editor(force_reload=True)
                    if self.manager:
                        self.manager.current = "presets"

                dialog = MDDialog(
                    title="Discard Changes?",
                    text="You have unsaved changes. Discard them?",
                    buttons=[
                        MDRaisedButton(
                            text="Cancel", on_release=lambda *a: dialog.dismiss()
                        ),
                        MDRaisedButton(text="Discard", on_release=discard),
                    ],
                )
                dialog.open()
            else:
                if self.manager:
                    self.manager.current = "presets"


class SelectedExerciseItem(MDBoxLayout):
    """Widget representing a selected exercise with reorder controls."""

    text = StringProperty("")
    section_index = NumericProperty(0)
    exercise_index = NumericProperty(0)
    locked = BooleanProperty(False)

    def edit(self):
        """Open the EditExerciseScreen for this exercise."""
        if self.locked:
            return
        app = MDApp.get_running_app()
        if not app.root:
            return
        screen = app.root.get_screen("edit_exercise")
        screen.exercise_name = self.text
        screen.section_index = self.section_index
        screen.exercise_index = self.exercise_index
        screen.previous_screen = "edit_preset"
        app.editing_section_index = self.section_index
        app.editing_exercise_index = self.exercise_index
        app.root.current = "edit_exercise"

    def move_up(self):
        if self.locked:
            return
        app = MDApp.get_running_app()
        if not app or not app.preset_editor:
            return
        if self.exercise_index <= 0:
            return
        app.preset_editor.move_exercise(
            self.section_index, self.exercise_index, self.exercise_index - 1
        )
        edit = app.root.get_screen("edit_preset") if app.root else None
        if edit:
            for widget in edit.sections_box.children:
                if (
                    isinstance(widget, SectionWidget)
                    and widget.section_index == self.section_index
                ):
                    widget.move_exercise_widget(
                        self.exercise_index, self.exercise_index - 1
                    )
                    break
            edit.update_save_enabled()

    def move_down(self):
        if self.locked:
            return
        app = MDApp.get_running_app()
        if not app or not app.preset_editor:
            return
        sec = app.preset_editor.sections[self.section_index]
        if self.exercise_index >= len(sec["exercises"]) - 1:
            return
        app.preset_editor.move_exercise(
            self.section_index, self.exercise_index, self.exercise_index + 1
        )
        edit = app.root.get_screen("edit_preset") if app.root else None
        if edit:
            for widget in edit.sections_box.children:
                if (
                    isinstance(widget, SectionWidget)
                    and widget.section_index == self.section_index
                ):
                    widget.move_exercise_widget(
                        self.exercise_index, self.exercise_index + 1
                    )
                    break
            edit.update_save_enabled()

    def remove_self(self):
        if self.locked:
            return
        dialog = None

        def do_delete(*args):
            app = MDApp.get_running_app()
            if app and app.preset_editor:
                app.preset_editor.remove_exercise(
                    self.section_index, self.exercise_index
                )
                edit = app.root.get_screen("edit_preset") if app.root else None
                if edit:
                    for widget in edit.sections_box.children:
                        if (
                            isinstance(widget, SectionWidget)
                            and widget.section_index == self.section_index
                        ):
                            widget.refresh_exercises()
                            break
                    edit.update_save_enabled()
            if dialog:
                dialog.dismiss()

        dialog = MDDialog(
            title="Remove Exercise?",
            text=f"Delete {self.text} from this workout?",
            buttons=[
                MDRaisedButton(text="Cancel", on_release=lambda *a: dialog.dismiss()),
                MDRaisedButton(text="Delete", on_release=do_delete),
            ],
        )
        dialog.open()


class ExerciseSelectionPanel(MDBoxLayout):
    """Panel for selecting exercises to add to a preset section."""

    exercise_list = ObjectProperty(None)
    filter_mode = StringProperty("both")
    filter_dialog = ObjectProperty(None, allownone=True)
    search_text = StringProperty("")
    all_exercises = ListProperty(None, allownone=True)
    cache_version = NumericProperty(-1)

    _search_event = None

    def on_open(self):
        self.populate_exercises()

    def populate_exercises(self):
        if not self.exercise_list:
            return
        self.exercise_list.clear_widgets()

        app = MDApp.get_running_app()
        if self.all_exercises is None or (
            app and self.cache_version != getattr(app, "exercise_library_version", 0)
        ):
            db_path = DEFAULT_DB_PATH
            self.all_exercises = exercises.get_all_exercises(
                db_path, include_user_created=True
            )
            if app:
                self.cache_version = app.exercise_library_version

        exercises = self.all_exercises or []
        if self.filter_mode == "user":
            exercises = [ex for ex in exercises if ex[1]]
        elif self.filter_mode == "premade":
            exercises = [ex for ex in exercises if not ex[1]]
        if self.search_text:
            s = self.search_text.lower()
            exercises = [ex for ex in exercises if s in ex[0].lower()]

        for name, is_user in exercises:
            item = OneLineListItem(
                text=name,
                theme_text_color="Custom",
                text_color=(0.6, 0.2, 0.8, 1) if is_user else (0, 0, 0, 1),
            )
            item.bind(on_release=lambda inst, n=name: self.select_exercise(n))
            self.exercise_list.add_widget(item)

    def select_exercise(self, name):
        """Add ``name`` to the current section."""
        app = MDApp.get_running_app()
        idx = app.editing_section_index
        if app.preset_editor and 0 <= idx < len(app.preset_editor.sections):
            app.preset_editor.add_exercise(idx, name)
            ex_idx = len(app.preset_editor.sections[idx]["exercises"]) - 1
            edit = app.root.get_screen("edit_preset")
            for widget in edit.sections_box.children:
                if isinstance(widget, SectionWidget) and widget.section_index == idx:
                    widget.add_exercise_widget(name, ex_idx)
                    break
            edit.update_save_enabled()

    def save_selection(self):
        """No-op kept for API compatibility."""
        pass

    def open_filter_popup(self):
        list_view = MDList()
        options = [
            ("User Created", "user"),
            ("Premade", "premade"),
            ("Both", "both"),
        ]
        for label, mode in options:
            item = OneLineListItem(text=label)
            item.bind(on_release=lambda inst, m=mode: self.apply_filter(m))
            list_view.add_widget(item)
        scroll = ScrollView(do_scroll_y=True, size_hint_y=None, height=dp(200))
        scroll.add_widget(list_view)
        close_btn = MDRaisedButton(
            text="Close", on_release=lambda *a: self.filter_dialog.dismiss()
        )
        self.filter_dialog = MDDialog(
            title="Filter Exercises",
            type="custom",
            content_cls=scroll,
            buttons=[close_btn],
        )
        self.filter_dialog.open()

    def update_search(self, text):
        self.search_text = text
        if self._search_event:
            self._search_event.cancel()

        def do_populate(dt):
            self._search_event = None
            self.populate_exercises()

        self._search_event = Clock.schedule_once(do_populate, 0.2)

    def apply_filter(self, mode, *args):
        self.filter_mode = mode
        if self.filter_dialog:
            self.filter_dialog.dismiss()
            self.filter_dialog = None
        self.populate_exercises()


class AddPresetMetricPopup(MDDialog):
    """Popup for adding preset-level metrics."""

    def __init__(self, screen: "EditPresetScreen", **kwargs):
        self.screen = screen
        content, buttons = self._build_widgets()
        super().__init__(
            title="Select Metric", type="custom", content_cls=content, buttons=buttons, **kwargs
        )

    def _build_widgets(self):
        app = MDApp.get_running_app()
        existing = set()
        if app and app.preset_editor:
            existing = {
                m.get("metric_name") or m.get("name")
                for m in app.preset_editor.preset_metrics
            }
        metrics = [
            m
            for m in metrics.get_all_metric_types()
            if m.get("scope") == "preset" and (
                m.get("name") not in existing and m.get("metric_name") not in existing
            )
        ]

        list_view = MDList()
        for m in metrics:
            item = OneLineListItem(text=m["name"])
            item.bind(on_release=lambda inst, name=m["name"]: self.add_metric(name))
            list_view.add_widget(item)

        scroll = ScrollView(do_scroll_y=True, size_hint_y=None, height=dp(400))
        scroll.add_widget(list_view)

        cancel_btn = MDRaisedButton(text="Cancel", on_release=lambda *a: self.dismiss())
        buttons = [cancel_btn]
        return scroll, buttons

    def add_metric(self, name, *args):
        app = MDApp.get_running_app()
        if app and app.preset_editor:
            app.preset_editor.add_metric(name)
        self.dismiss()
        self.screen.populate_details()
        self.screen.update_save_enabled()


class AddSessionMetricPopup(MDDialog):
    """Popup for adding session-level metrics."""

    def __init__(self, screen: "EditPresetScreen", **kwargs):
        self.screen = screen
        content, buttons = self._build_widgets()
        super().__init__(
            title="Select Metric",
            type="custom",
            content_cls=content,
            buttons=buttons,
            **kwargs,
        )

    def _build_widgets(self):
        app = MDApp.get_running_app()
        existing = set()
        if app and app.preset_editor:
            existing = {
                m.get("metric_name") or m.get("name")
                for m in app.preset_editor.preset_metrics
            }
        metrics = [
            m
            for m in metrics.get_all_metric_types()
            if m.get("scope") == "session" and (
                m.get("name") not in existing and m.get("metric_name") not in existing
            )
        ]

        list_view = MDList()
        for m in metrics:
            item = OneLineListItem(text=m["name"])
            item.bind(on_release=lambda inst, name=m["name"]: self.add_metric(name))
            list_view.add_widget(item)

        scroll = ScrollView(do_scroll_y=True, size_hint_y=None, height=dp(400))
        scroll.add_widget(list_view)

        cancel_btn = MDRaisedButton(text="Cancel", on_release=lambda *a: self.dismiss())
        buttons = [cancel_btn]
        return scroll, buttons

    def add_metric(self, name, *args):
        app = MDApp.get_running_app()
        if app and app.preset_editor:
            app.preset_editor.add_metric(name)
        self.dismiss()
        self.screen.populate_metrics()
        self.screen.update_save_enabled()
<|MERGE_RESOLUTION|>--- conflicted
+++ resolved
@@ -301,73 +301,8 @@
         editor = getattr(app, "preset_editor", None)
         if not session or not editor:
             return
-<<<<<<< HEAD
         session.apply_edited_preset(editor.sections)
-=======
-        old_index = session.current_exercise
-        current_id = None
-        if old_index < len(session.exercises):
-            current_id = session.exercises[old_index].get(
-                "preset_section_exercise_id"
-            )
-
-        id_map = {
-            ex.get("preset_section_exercise_id"): ex for ex in session.exercises
-        }
-        new_exercises = []
-        new_section_names = []
-        new_section_starts = []
-        new_exercise_sections = []
-        for s_idx, sec in enumerate(editor.sections):
-            new_section_names.append(sec["name"])
-            new_section_starts.append(len(new_exercises))
-            for ex in sec.get("exercises", []):
-                old = id_map.get(ex.get("id"))
-                if old:
-                    results = old.get("results", [])
-                    description = old.get("exercise_description", "")
-                    metric_defs = old.get("metric_defs")
-                else:
-                    results = []
-                    description = ""
-                    metric_defs = metrics.get_metrics_for_exercise(
-                        ex["name"],
-                        db_path=session.db_path,
-                        preset_name=session.preset_name,
-                    )
-                new_exercises.append(
-                    {
-                        "name": ex.get("name"),
-                        "sets": ex.get("sets") or DEFAULT_SETS_PER_EXERCISE,
-                        "rest": ex.get("rest") or session.rest_duration,
-                        "results": results,
-                        "library_exercise_id": ex.get("library_id"),
-                        "preset_section_exercise_id": ex.get("id"),
-                        "exercise_description": description,
-                        "metric_defs": metric_defs,
-                        "section_index": s_idx,
-                        "section_name": sec.get("name"),
-                    }
-                )
-                new_exercise_sections.append(s_idx)
-
-        session.exercises = new_exercises
-        session.section_names = new_section_names
-        session.section_starts = new_section_starts
-        session.exercise_sections = new_exercise_sections
-
-        new_idx = None
-        if current_id is not None:
-            for idx, ex in enumerate(session.exercises):
-                if ex.get("preset_section_exercise_id") == current_id:
-                    new_idx = idx
-                    break
-
-        if new_idx is not None:
-            session.current_exercise = min(old_index, new_idx)
-        else:
-            session.current_exercise = min(old_index, len(session.exercises) - 1)
->>>>>>> c58382e9
+
 
     def refresh_sections(self):
         """Repopulate the section widgets from the preset editor."""
