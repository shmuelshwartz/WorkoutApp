--- conflicted
+++ resolved
@@ -434,13 +434,9 @@
 
         try:
             # Validate before confirmation to show immediate error
-<<<<<<< HEAD
             app.preset_editor.validate()
         except ValueError as exc:
-=======
-            app.preset_editor.save()
-        except (ValueError, sqlite3.IntegrityError, Exception) as exc:
->>>>>>> c2a3d159
+
             dialog = MDDialog(
                 title="Error",
                 text=str(exc),
