"""Edit exercise screen module for WorkoutApp."""

from __future__ import annotations

from kivymd.app import MDApp
from kivy.clock import Clock
from kivy.metrics import dp
from kivy.properties import (
    NumericProperty,
    StringProperty,
    ObjectProperty,
    BooleanProperty,
)
from kivymd.uix.screen import MDScreen
from kivymd.uix.boxlayout import MDBoxLayout
from kivymd.uix.textfield import MDTextField
from kivymd.uix.slider import MDSlider
from kivy.uix.spinner import Spinner
from kivymd.uix.label import MDLabel
from kivymd.uix.list import OneLineListItem, MDList
from kivymd.uix.selectioncontrol import MDCheckbox
from kivymd.uix.button import MDIconButton, MDRaisedButton
from kivymd.uix.card import MDSeparator
from ui.dialogs import FullScreenDialog
from kivymd.uix.label import MDIcon
<<<<<<< HEAD
from ui.popups import AddMetricPopup
from ui.dialogs.edit_metric_popup import EditMetricPopup
=======
from ui.popups import EditMetricPopup
from ui.dialogs.add_metric_popup import AddMetricPopup
>>>>>>> 467a0f11

import os
import string
import sqlite3

from backend import metrics, exercises
from backend.presets import find_presets_using_exercise, apply_exercise_changes_to_presets
from core import (
    DEFAULT_SETS_PER_EXERCISE,
    DEFAULT_REST_DURATION,
    DEFAULT_DB_PATH,
)
from backend.exercise import Exercise

from ..session.metric_input_screen import MetricInputScreen


class EditExerciseScreen(MDScreen):
    """Screen for editing an individual exercise within a preset."""

    exercise_name = StringProperty("")
    exercise_description = StringProperty("")
    section_index = NumericProperty(-1)
    exercise_index = NumericProperty(-1)
    previous_screen = StringProperty("edit_preset")
    metrics_list = ObjectProperty(None)
    name_field = ObjectProperty(None)
    description_field = ObjectProperty(None)
    exercise_obj = ObjectProperty(None, rebind=True)
    current_tab = StringProperty("metrics")
    save_enabled = BooleanProperty(False)
    is_user_created = ObjectProperty(None, allownone=True)
    loading_dialog = ObjectProperty(None, allownone=True)
    exercise_sets = NumericProperty(DEFAULT_SETS_PER_EXERCISE)
    exercise_rest = NumericProperty(DEFAULT_REST_DURATION)
    section_length = NumericProperty(0)
    mode = StringProperty("library")

    def __init__(self, mode: str = "library", **kwargs):
        super().__init__(**kwargs)
        self.mode = mode

    def switch_tab(self, tab: str):
        """Switch between available tabs."""
        if tab in ("metrics", "details", "config"):
            self.current_tab = tab
            if "exercise_tabs" in self.ids:
                self.ids.exercise_tabs.current = tab

    def can_go_prev(self) -> bool:
        app = MDApp.get_running_app()
        if (
            not app
            or not app.preset_editor
            or self.section_index < 0
            or self.exercise_index <= 0
        ):
            return False
        return True

    def can_go_next(self) -> bool:
        app = MDApp.get_running_app()
        if not app or not app.preset_editor or self.section_index < 0:
            return False
        sec = app.preset_editor.sections[self.section_index]
        return self.exercise_index < len(sec["exercises"]) - 1

    def _navigate_to(self, new_index: int) -> None:
        app = MDApp.get_running_app()
        if not app or not app.preset_editor or self.section_index < 0:
            return
        sec = app.preset_editor.sections[self.section_index]
        if new_index < 0 or new_index >= len(sec["exercises"]):
            return
        self.exercise_index = new_index
        self.exercise_name = sec["exercises"][new_index]["name"]
        self._load_exercise()

    def _confirm_navigation(self, new_index: int) -> None:
        dialog = None
        presets = []

        def do_nav(*args):
            if dialog:
                dialog.dismiss()
            self._navigate_to(new_index)

        dialog = FullScreenDialog(
            title="Discard Changes?",
            text="You have unsaved changes. Discard them?",
            buttons=[
                MDRaisedButton(text="Cancel", on_release=lambda *a: dialog.dismiss()),
                MDRaisedButton(text="Discard", on_release=do_nav),
            ],
        )
        dialog.open()

    def go_prev_exercise(self) -> None:
        if not self.can_go_prev():
            return
        if self.save_enabled:
            self._confirm_navigation(self.exercise_index - 1)
        else:
            self._navigate_to(self.exercise_index - 1)

    def go_next_exercise(self) -> None:
        if not self.can_go_next():
            return
        if self.save_enabled:
            self._confirm_navigation(self.exercise_index + 1)
        else:
            self._navigate_to(self.exercise_index + 1)

    def on_pre_enter(self, *args):
        if self.previous_screen == "edit_preset":
            self.switch_tab("config")
        else:
            self.switch_tab("metrics")
        if os.environ.get("KIVY_UNITTEST"):
            self._load_exercise()
        else:
            from main import LoadingDialog  # local import to avoid circular dependency

            self.loading_dialog = LoadingDialog()
            self.loading_dialog.open()
            Clock.schedule_once(lambda dt: self._load_exercise(), 0)
        return super().on_pre_enter(*args)

    def _load_exercise(self):
        db_path = DEFAULT_DB_PATH
        self.exercise_obj = Exercise(
            self.exercise_name,
            db_path=db_path,
            is_user_created=self.is_user_created,
        )
        self.is_user_created = self.exercise_obj.is_user_created
        self.exercise_name = self.exercise_obj.name
        self.exercise_description = self.exercise_obj.description
        if self.section_index >= 0 and self.exercise_index >= 0:
            app = MDApp.get_running_app()
            if app.preset_editor and self.section_index < len(
                app.preset_editor.sections
            ):
                section_exercises = app.preset_editor.sections[self.section_index]["exercises"]
                self.section_length = len(section_exercises)
                if self.exercise_index < len(section_exercises):
                    ex = section_exercises[self.exercise_index]
                    self.exercise_sets = ex.get("sets", DEFAULT_SETS_PER_EXERCISE)
                    self.exercise_rest = ex.get("rest", DEFAULT_REST_DURATION)
            else:
                self.section_length = 0
        self.save_enabled = False
        self.populate()
        if self.loading_dialog:
            self.loading_dialog.dismiss()
            self.loading_dialog = None

    def populate(self):
        self.populate_metrics()
        self.populate_details()

    def populate_metrics(self):
        if not self.metrics_list or not self.exercise_obj:
            return
        self.metrics_list.clear_widgets()
        metrics = self.exercise_obj.metrics
        for m in metrics:
            row = MDBoxLayout(size_hint_y=None, height="40dp")
            lbl = MDLabel(text=m.get("name", ""), halign="left")
            row.add_widget(lbl)
            if self.mode == "session":
                row.add_widget(MDIcon(icon="lock"))
            else:
                edit_btn = MDIconButton(icon="pencil")
                edit_btn.bind(
                    on_release=lambda inst, metric=m: self.open_edit_metric_popup(metric)
                )
                row.add_widget(edit_btn)
                remove_btn = MDIconButton(
                    icon="delete",
                    theme_text_color="Custom",
                    text_color=(1, 0, 0, 1),
                )
                remove_btn.bind(
                    on_release=lambda inst, name=m.get(
                        "name", ""
                    ): self.confirm_remove_metric(name)
                )
                row.add_widget(remove_btn)
            self.metrics_list.add_widget(row)
            self.metrics_list.add_widget(MDSeparator())

    def populate_details(self):
        if not self.exercise_obj:
            return
        if self.name_field:
            self.name_field.text = self.exercise_obj.name
        if self.description_field:
            self.description_field.text = self.exercise_obj.description

    def update_sets(self, val: str):
        try:
            self.exercise_sets = int(val)
        except ValueError:
            return
        self.save_enabled = True

    def update_rest(self, val: str):
        try:
            self.exercise_rest = int(val)
        except ValueError:
            return
        self.save_enabled = True

    def update_name(self, name: str):
        if self.exercise_obj is not None:
            self.exercise_obj.name = name
            self.save_enabled = self.exercise_obj.is_modified()
        else:
            self.save_enabled = False
        self.exercise_name = name

    def update_description(self, desc: str):
        if self.exercise_obj is not None:
            self.exercise_obj.description = desc
            self.save_enabled = self.exercise_obj.is_modified()
        else:
            self.save_enabled = False
        self.exercise_description = desc

    def remove_metric(self, metric_name):
        if self.exercise_obj:
            self.exercise_obj.remove_metric(metric_name)
        self.populate()
        if self.exercise_obj:
            self.save_enabled = self.exercise_obj.is_modified()

    def confirm_remove_metric(self, metric_name):
        dialog = None

        def do_delete(*args):
            self.remove_metric(metric_name)
            if dialog:
                dialog.dismiss()

        dialog = FullScreenDialog(
            title="Remove Metric?",
            text=f"Delete {metric_name}?",
            buttons=[
                MDRaisedButton(text="Cancel", on_release=lambda *a: dialog.dismiss()),
                MDRaisedButton(text="Delete", on_release=do_delete),
            ],
        )
        dialog.open()

    def open_add_metric_popup(self):
        if self.mode == "session":
            return
        popup = AddMetricPopup(
            self, self.manager.current, popup_mode="select", mode=self.mode
        )
        popup.open()

    def open_new_metric_popup(self):
        if self.mode == "session":
            return
        popup = AddMetricPopup(
            self, self.manager.current, popup_mode="new", mode=self.mode
        )
        popup.open()

    def open_edit_metric_popup(self, metric):
        if self.mode == "session":
            return
        popup = EditMetricPopup(self, metric, mode=self.mode, previous_screen=self.manager.current if self.manager else "")
        popup.open()

    def save_exercise(self):
        """Validate and persist changes to the current exercise."""
        if not self.exercise_obj:
            return

        # Only update the preset if editing from preset editor
        app = MDApp.get_running_app()
        if (
            app
            and self.section_index >= 0
            and self.exercise_index >= 0
            and app.preset_editor
        ):
            update_in_preset = True
        else:
            update_in_preset = False

        if not self.exercise_obj.is_modified():
            if update_in_preset:
                app.preset_editor.update_exercise(
                    self.section_index,
                    self.exercise_index,
                    sets=self.exercise_sets,
                    rest=self.exercise_rest,
                )
            self.save_enabled = False
            return

        # ------------------------------------------------------------------
        # Validation
        # ------------------------------------------------------------------
        name = self.exercise_obj.name.strip()

        db_path = DEFAULT_DB_PATH

        conn = sqlite3.connect(str(db_path))
        cursor = conn.cursor()

        if not name:
            if self.name_field:
                self.name_field.error = True
            conn.close()
            dialog = FullScreenDialog(
                title="Error",
                text="Name cannot be empty",
                buttons=[
                    MDRaisedButton(text="OK", on_release=lambda *a: dialog.dismiss())
                ],
            )
            dialog.open()
            return

        cursor.execute(
            "SELECT 1 FROM library_exercises WHERE name = ? AND is_user_created = 1",
            (name,),
        )
        exists = cursor.fetchone()
        original_name = None
        if self.exercise_obj._original:
            original_name = self.exercise_obj._original.get("name")
        if exists and (original_name != name or not self.exercise_obj.is_user_created):
            if self.name_field:
                self.name_field.error = True
            conn.close()
            dialog = FullScreenDialog(
                title="Error",
                text="Duplicate name",
                buttons=[
                    MDRaisedButton(text="OK", on_release=lambda *a: dialog.dismiss())
                ],
            )
            dialog.open()
            return

        msg = "Save changes to this exercise?"
        if not self.exercise_obj.is_user_created:
            cursor.execute(
                "SELECT 1 FROM library_exercises WHERE name = ? AND is_user_created = 1",
                (self.exercise_obj.name,),
            )
            exists = cursor.fetchone()
            if exists:
                msg = f"A user-defined copy of {self.exercise_obj.name} exists and will be overwritten."
            else:
                msg = f"{self.exercise_obj.name} is predefined. A user-defined copy will be created."
        conn.close()

        dialog = None

        def do_save(*args):
            update_library = (not update_in_preset) or (checkbox and checkbox.active)
            try:
                if update_library:
                    exercises.save_exercise(self.exercise_obj)
                    if app:
                        app.exercise_library_version += 1
                if (not update_in_preset) and checkbox and checkbox.active and presets:
                    apply_exercise_changes_to_presets(
                        self.exercise_obj,
                        presets,
                        db_path=DEFAULT_DB_PATH,
                    )
                if update_in_preset:
                    app.preset_editor.update_exercise(
                        self.section_index,
                        self.exercise_index,
                        sets=self.exercise_sets,
                        rest=self.exercise_rest,
                    )
                    if not update_library:
                        preset_name = app.preset_editor.preset_name
                        orig = {
                            m.get("name"): m
                            for m in (self.exercise_obj._original or {}).get("metrics", [])
                        }
                        current = {m.get("name"): m for m in self.exercise_obj.metrics}
                        for name, metric in current.items():
                            old = orig.get(name)
                            if old is None or any(
                                metric.get(field) != old.get(field)
                                for field in ("input_timing", "is_required", "scope")
                            ):
                                metrics.set_section_exercise_metric_override(
                                    preset_name,
                                    self.section_index,
                                    self.exercise_obj.name,
                                    name,
                                    input_timing=metric.get("input_timing"),
                                    is_required=bool(metric.get("is_required")),
                                    scope=metric.get("scope", "set"),
                                )

                        removed = [name for name in orig if name not in current]
                        if removed:
                            db_path = DEFAULT_DB_PATH
                            conn = sqlite3.connect(str(db_path))
                            cur = conn.cursor()
                            cur.execute(
                                "SELECT id FROM preset_presets WHERE name = ?",
                                (preset_name,),
                            )
                            row = cur.fetchone()
                            if row:
                                preset_id = row[0]
                                cur.execute(
                                    "SELECT id FROM preset_preset_sections WHERE preset_id = ? ORDER BY position",
                                    (preset_id,),
                                )
                                sections = cur.fetchall()
                                if 0 <= self.section_index < len(sections):
                                    section_id = sections[self.section_index][0]
                                    cur.execute(
                                        """SELECT id FROM preset_section_exercises WHERE section_id = ? AND exercise_name = ? ORDER BY position LIMIT 1""",
                                        (section_id, self.exercise_obj.name),
                                    )
                                    se_row = cur.fetchone()
                                    if se_row:
                                        se_id = se_row[0]
                                        for mname in removed:
                                            cur.execute(
                                                "DELETE FROM preset_exercise_metrics WHERE section_exercise_id = ? AND metric_name = ?",
                                                (se_id, mname),
                                            )
                                        conn.commit()
                            conn.close()

                self.save_enabled = False
                if dialog:
                    dialog.dismiss()
            except Exception as exc:  # pragma: no cover - user feedback
                if dialog:
                    dialog.dismiss()
                err = None

                def _dismiss(*_):
                    if err:
                        err.dismiss()

                err = FullScreenDialog(
                    title="Save Failed",
                    text=str(exc),
                    buttons=[MDRaisedButton(text="OK", on_release=_dismiss)],
                )
                err.open()

        if update_in_preset:
            label_text = (
                "Update exercise in library"
                if self.exercise_obj.is_user_created
                else "Create editable copy in library"
            )
            msg = (
                "Changes will apply only to this preset."
                if self.exercise_obj.is_user_created
                else f"{self.exercise_obj.name} is predefined and cannot be edited."
            )
            checkbox = MDCheckbox(size_hint=(None, None), height="40dp", width="40dp")
            label = MDLabel(text=label_text, halign="left")
            content = MDBoxLayout(
                orientation="horizontal",
                spacing="8dp",
                size_hint_y=None,
                height="40dp",
            )
            content.add_widget(checkbox)
            content.add_widget(label)
            dialog = FullScreenDialog(
                title="Confirm Save",
                type="custom",
                text=msg,
                content_cls=content,
                buttons=[
                    MDRaisedButton(
                        text="Cancel", on_release=lambda *a: dialog.dismiss()
                    ),
                    MDRaisedButton(text="Save", on_release=do_save),
                ],
            )
        else:
            checkbox = None
            extra_content = None
            if self.previous_screen == "exercise_library":
                presets = find_presets_using_exercise(self.exercise_obj.name)
                if presets:
                    checkbox = MDCheckbox(
                        size_hint=(None, None), height="40dp", width="40dp"
                    )
                    label = MDLabel(
                        text="Update all presets that use this exercise", halign="left"
                    )
                    extra_content = MDBoxLayout(
                        orientation="horizontal",
                        spacing="8dp",
                        size_hint_y=None,
                        height="40dp",
                    )
                    extra_content.add_widget(checkbox)
                    extra_content.add_widget(label)
            dialog = FullScreenDialog(
                title="Confirm Save",
                type="custom" if extra_content else "simple",
                text=msg,
                content_cls=extra_content,
                buttons=[
                    MDRaisedButton(
                        text="Cancel", on_release=lambda *a: dialog.dismiss()
                    ),
                    MDRaisedButton(text="Save", on_release=do_save),
                ],
            )

        dialog.open()

    def go_back(self):
        if self.save_enabled:
            dialog = None

            def discard(*args):
                if dialog:
                    dialog.dismiss()
                if self.manager:
                    self.manager.current = self.previous_screen

            dialog = FullScreenDialog(
                title="Discard Changes?",
                text="You have unsaved changes. Discard them?",
                buttons=[
                    MDRaisedButton(
                        text="Cancel", on_release=lambda *a: dialog.dismiss()
                    ),
                    MDRaisedButton(text="Discard", on_release=discard),
                ],
            )
            dialog.open()
        else:
            if self.manager:
                self.manager.current = self.previous_screen<|MERGE_RESOLUTION|>--- conflicted
+++ resolved
@@ -23,13 +23,8 @@
 from kivymd.uix.card import MDSeparator
 from ui.dialogs import FullScreenDialog
 from kivymd.uix.label import MDIcon
-<<<<<<< HEAD
-from ui.popups import AddMetricPopup
 from ui.dialogs.edit_metric_popup import EditMetricPopup
-=======
-from ui.popups import EditMetricPopup
 from ui.dialogs.add_metric_popup import AddMetricPopup
->>>>>>> 467a0f11
 
 import os
 import string
