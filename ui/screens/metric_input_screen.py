from kivymd.app import MDApp
from kivy.metrics import dp
from kivy.properties import (
    ObjectProperty,
    StringProperty,
    BooleanProperty,
    ListProperty,
)
from kivy.clock import Clock
from kivymd.uix.screen import MDScreen
from kivymd.uix.boxlayout import MDBoxLayout
from kivymd.uix.textfield import MDTextField
from kivymd.uix.slider import MDSlider
from kivy.uix.spinner import Spinner
from kivymd.uix.label import MDLabel
from kivymd.uix.selectioncontrol import MDCheckbox
import time


class MetricInputScreen(MDScreen):
    """Screen for entering workout metrics with navigation and filtering."""

    metrics_list = ObjectProperty(None)
    label_text = StringProperty("")
    can_nav_left = BooleanProperty(False)
    can_nav_right = BooleanProperty(False)

    show_required = BooleanProperty(True)
    show_additional = BooleanProperty(False)
    show_pre = BooleanProperty(True)
    show_post = BooleanProperty(True)

    required_color = ListProperty([0, 1, 0, 1])
    additional_color = ListProperty([0, 0, 0, 1])
    pre_color = ListProperty([0, 1, 0, 1])
    post_color = ListProperty([0, 1, 0, 1])

    def __init__(self, **kwargs):
        super().__init__(**kwargs)
        self.session = None
        self.exercise_idx = 0
        self.set_idx = 0
        self._left_taps = 0
        self._right_taps = 0
        self._left_event = None
        self._right_event = None
        # Explicit defaults for stubbed property behavior in tests
        self.metrics_list = None
        self.label_text = ""
        self.can_nav_left = False
        self.can_nav_right = False
        self.show_required = True
        self.show_additional = False
        self.show_pre = True
        self.show_post = True
        self._update_filter_colors()

    # ------------------------------------------------------------------
    # Navigation
    def on_pre_enter(self, *args):
        app = MDApp.get_running_app()
        self.session = getattr(app, "workout_session", None)
        if self.session:
            self.exercise_idx = self.session.current_exercise
            self.set_idx = self.session.current_set
        else:
            self.exercise_idx = 0
            self.set_idx = 0
        self.update_display()
        return super().on_pre_enter(*args)

    def update_display(self):
        self._update_navigation_label()
        self.update_metrics()

    def _update_navigation_label(self):
        if not self.session or self.exercise_idx >= len(self.session.exercises):
            self.label_text = ""
            self.can_nav_left = False
            self.can_nav_right = False
            return

        ex = self.session.exercises[self.exercise_idx]
        self.label_text = (
            f"{ex['name']} \u2013 Set {self.set_idx + 1} of {ex['sets']}"
        )

        self.can_nav_left = not (
            self.exercise_idx == 0 and self.set_idx == 0
        )
        last_ex = self.exercise_idx == len(self.session.exercises) - 1
        last_set = self.set_idx == ex["sets"] - 1
        self.can_nav_right = not (last_ex and last_set)

    def register_left_tap(self):
        self._left_taps += 1
        if self._left_event:
            self._left_event.cancel()
        self._left_event = Clock.schedule_once(self._process_left_tap, 0.3)

    def _process_left_tap(self, _dt):
        count = self._left_taps
        self._left_taps = 0
        self._left_event = None
        if count >= 3:
            self.navigate_left_triple()
        elif count == 2:
            self.navigate_left_double()
        else:
            self.navigate_left()

    def register_right_tap(self):
        self._right_taps += 1
        if self._right_event:
            self._right_event.cancel()
        self._right_event = Clock.schedule_once(self._process_right_tap, 0.3)

    def _process_right_tap(self, _dt):
        count = self._right_taps
        self._right_taps = 0
        self._right_event = None
        if count >= 3:
            self.navigate_right_triple()
        elif count == 2:
            self.navigate_right_double()
        else:
            self.navigate_right()

    def navigate_left(self):
        if not self.can_nav_left:
            return
        if self.set_idx > 0:
            self.set_idx -= 1
        else:
            self.exercise_idx -= 1
            self.set_idx = self.session.exercises[self.exercise_idx]["sets"] - 1
        self.update_display()

    def navigate_left_double(self):
        if self.set_idx > 0:
            self.set_idx = 0
        elif self.exercise_idx > 0:
            self.exercise_idx -= 1
            self.set_idx = 0
        self.update_display()

    def navigate_left_triple(self):
        if not self.session:
            return
        sections = getattr(self.session, "section_starts", [])
        if not sections:
            return
        current_section = self.session.exercise_sections[self.exercise_idx]
        first_idx = sections[current_section]
        if self.exercise_idx != first_idx or self.set_idx != 0:
            self.exercise_idx = first_idx
            self.set_idx = 0
        elif current_section > 0:
            self.exercise_idx = sections[current_section - 1]
            self.set_idx = 0
        self.update_display()

    def navigate_right(self):
        if not self.can_nav_right:
            return
        ex = self.session.exercises[self.exercise_idx]
        if self.set_idx < ex["sets"] - 1:
            self.set_idx += 1
        else:
            self.exercise_idx += 1
            self.set_idx = 0
        self.update_display()

    def navigate_right_double(self):
        if self.exercise_idx < len(self.session.exercises) - 1:
            self.exercise_idx += 1
            self.set_idx = 0
            self.update_display()

    def navigate_right_triple(self):
        if not self.session:
            return
        sections = getattr(self.session, "section_starts", [])
        if not sections:
            return
        current_section = self.session.exercise_sections[self.exercise_idx]
        next_section = current_section + 1
        if next_section < len(sections):
            self.exercise_idx = sections[next_section]
            self.set_idx = 0
            self.update_display()

    # ------------------------------------------------------------------
    # Filter buttons
    def toggle_filter(self, name: str):
        attr = {
            "required": "show_required",
            "additional": "show_additional",
            "pre": "show_pre",
            "post": "show_post",
        }.get(name)
        if attr:
            setattr(self, attr, not getattr(self, attr))
            self._update_filter_colors()
            self.update_metrics()

    def filter_color(self, name: str):
        attr = {
            "required": "show_required",
            "additional": "show_additional",
            "pre": "show_pre",
            "post": "show_post",
        }.get(name)
        return (0, 1, 0, 1) if attr and getattr(self, attr) else (1, 1, 1, 1)

    def _update_filter_colors(self):
        self.required_color = self.filter_color("required")
        self.additional_color = self.filter_color("additional")
        self.pre_color = self.filter_color("pre")
        self.post_color = self.filter_color("post")

    # ------------------------------------------------------------------
    # Metrics
    def _sort_key(self, metric):
        required = 0 if metric.get("is_required") else 2
        timing = 0 if metric.get("input_timing") == "pre_set" else 1
        return required + timing

    def _apply_filters(self, metrics):
        visible = []
        for m in sorted(metrics, key=self._sort_key):
            required = m.get("is_required", False)
            timing = m.get("input_timing", "post_set")
            if required and not self.show_required:
                continue
            if not required and not self.show_additional:
                continue
            if timing == "pre_set" and not self.show_pre:
                continue
            if timing == "post_set" and not self.show_post:
                continue
            visible.append(m)
        return visible

    def update_metrics(self):
        if not self.metrics_list:
            return
        self.metrics_list.clear_widgets()
        if not self.session or self.exercise_idx >= len(self.session.exercises):
            return
        exercise = self.session.exercises[self.exercise_idx]
        metrics = exercise.get("metric_defs", [])
        # Determine previously recorded values and notes for this set
        results = exercise.get("results", [])
        record = (
            results[self.set_idx]
            if self.set_idx < len(results) and results[self.set_idx]
            else None
        )
        values = record.get("metrics", {}) if record else {}
        notes_val = record.get("notes", "") if record else ""
        pending = self.session.pending_pre_set_metrics.get(
            (self.exercise_idx, self.set_idx), {}
        )
        values = {**values, **{k: v for k, v in pending.items() if k != "Notes"}}
        notes_val = pending.get("Notes", notes_val)
        if self.set_idx < len(results):
            values = results[self.set_idx].get("metrics", {})
        else:
            values = self.session.pending_pre_set_metrics.get(
                (self.exercise_idx, self.set_idx), {}
            )
        start_time = None
        end_time = None
        if self.set_idx < len(results) and results[self.set_idx]:
            start_time = results[self.set_idx].get("started_at")
            end_time = results[self.set_idx].get("ended_at")
        elif (
            self.session.awaiting_post_set_metrics
            and (self.exercise_idx, self.set_idx)
            == (self.session.current_exercise, self.session.current_set)
        ):
            start_time = self.session.current_set_start_time
            end_time = self.session.last_set_time
        if start_time is not None and end_time is not None:
            time_val = round(end_time - start_time, 1)
        else:
            time_val = 0.0
        self.metrics_list.add_widget(
            self._create_row({"name": "Time", "type": "float"}, time_val)
        )
        for metric in self._apply_filters(metrics):
            name = metric.get("name")
            self.metrics_list.add_widget(
                self._create_row(metric, values.get(name))
            )
        # Notes field always appears at the bottom
        self.metrics_list.add_widget(self._create_row("Notes", notes_val))

    # ------------------------------------------------------------------
    # Metric row helpers
    def _parent_scroll(self, widget):
        from kivy.uix.scrollview import ScrollView

        parent = widget.parent
        while parent:
            if isinstance(parent, ScrollView):
                return parent
            parent = parent.parent
        return None

    def on_slider_touch_down(self, instance, touch):
        if instance.collide_point(*touch.pos):
            scroll = self._parent_scroll(instance)
            if scroll:
                scroll.do_scroll_y = False
        return False

    def on_slider_touch_up(self, instance, touch):
        scroll = self._parent_scroll(instance)
        if scroll:
            scroll.do_scroll_y = True
        return False

    def _create_row(self, metric, value=None):
        if isinstance(metric, str):
            name = metric
            mtype = "str"
            values = []
        else:
            name = metric.get("name")
            mtype = metric.get("type", "str")
            values = metric.get("values", [])

        row_height = dp(120) if name == "Notes" else dp(48)
        row = MDBoxLayout(
            orientation="horizontal", size_hint_y=None, height=row_height
        )
        row.metric_name = name
        row.type = mtype
        row.add_widget(MDLabel(text=name, size_hint_x=0.4))

        if mtype == "slider":
            widget = MDSlider(min=0, max=1, value=value or 0)
            widget.size_hint_x = 0.4
            value_label = MDLabel(
                text=f"{widget.value:.2f}", size_hint_x=0.2
            )
            widget.bind(
                value=lambda _w, val: setattr(value_label, "text", f"{val:.2f}"),
                on_touch_down=self.on_slider_touch_down,
                on_touch_up=self.on_slider_touch_up,
            )
        elif mtype == "enum":
            widget = Spinner(
                text=str(value) if value not in (None, "") else "",
                values=values,
            )
        elif mtype == "bool":
            widget = MDCheckbox(active=bool(value))
        else:  # manual_text
            input_filter = None
            if mtype == "int":
                input_filter = "int"
            elif mtype == "float":
                input_filter = "float"
            multiline = name == "Notes"
            widget = MDTextField(
                multiline=multiline,
                input_filter=input_filter,
                text=str(value) if value not in (None, "") else "",
                mode="rectangle" if multiline else "fill",
            )
            if multiline:
                widget.size_hint_y = None
                widget.height = dp(96)

        row.input_widget = widget
        row.add_widget(widget)
        if mtype == "slider":
            row.add_widget(value_label)
        return row

    def _collect_metrics(self, widget_list):
        data = {}
        if not widget_list:
            return data
        for row in reversed(widget_list.children):
            name = getattr(row, "metric_name", "")
            widget = getattr(row, "input_widget", None)
            mtype = getattr(row, "type", "str")
            if widget is None:
                continue
            value = None
            if isinstance(widget, MDTextField):
                value = widget.text
            elif isinstance(widget, MDSlider):
                value = widget.value
            elif isinstance(widget, Spinner):
                value = widget.text
            elif isinstance(widget, MDCheckbox):
                value = widget.active
            if value in (None, ""):
                value = 0 if mtype in ("int", "float", "slider") else ""
            if mtype == "int":
                try:
                    value = int(value)
                except ValueError:
                    value = 0
            elif mtype in ("float", "slider"):
                try:
                    value = float(value)
                except ValueError:
                    value = 0.0
            data[name] = value
        return data

    # ------------------------------------------------------------------
    def save_metrics(self):
        metrics = self._collect_metrics(self.metrics_list)
        app = MDApp.get_running_app()
        session = getattr(app, "workout_session", None)
        if not session:
            return
        if getattr(app, "record_pre_set", False) and not getattr(
            app, "record_new_set", False
        ):
            session.set_pre_set_metrics(metrics, self.exercise_idx, self.set_idx)
            app.record_pre_set = False
            if getattr(self, "manager", None):
                self.manager.current = "rest"
            return

        sel_ex = self.exercise_idx
        sel_set = self.set_idx
        time_val = metrics.pop("Time", None)
        end_override = None
        if time_val is not None:
            try:
                time_val = round(float(time_val), 1)
            except ValueError:
                time_val = 0.0
            results = session.exercises[sel_ex].get("results", [])
            if sel_set < len(results) and results[sel_set]:
                start = results[sel_set].get("started_at", session.current_set_start_time)
            else:
                start = session.current_set_start_time
            end_override = start + time_val

        orig_ex = session.current_exercise
        orig_set = session.current_set

        finished = False
        if getattr(app, "record_new_set", False):
<<<<<<< HEAD
            if (sel_ex, sel_set) == (orig_ex, orig_set):
                finished = session.record_metrics(orig_ex, orig_set, metrics)
                app.record_new_set = False
                app.record_pre_set = False
            else:
                session.record_metrics(sel_ex, sel_set, metrics)
        else:
            finished = session.record_metrics(sel_ex, sel_set, metrics)
            app.record_new_set = False
            app.record_pre_set = False
=======
            post_metrics = metrics if (sel_ex == orig_ex and sel_set == orig_set) else {}
            end_param = end_override if (sel_ex == orig_ex and sel_set == orig_set) else None
            finished = session.record_metrics(orig_ex, orig_set, post_metrics, end_time=end_param)
            if (sel_ex, sel_set) != (orig_ex, orig_set):
                session.set_pre_set_metrics(metrics, sel_ex, sel_set)
        else:
            finished = session.record_metrics(sel_ex, sel_set, metrics, end_time=end_override)

        app.record_new_set = False
        app.record_pre_set = False
>>>>>>> c0c7e82b

        self.exercise_idx = session.current_exercise
        self.set_idx = session.current_set
        self.update_display()
        if finished and getattr(self, "manager", None):
            self.manager.current = "workout_summary"
        elif getattr(self, "manager", None):
            self.manager.current = "rest"<|MERGE_RESOLUTION|>--- conflicted
+++ resolved
@@ -452,18 +452,7 @@
 
         finished = False
         if getattr(app, "record_new_set", False):
-<<<<<<< HEAD
-            if (sel_ex, sel_set) == (orig_ex, orig_set):
-                finished = session.record_metrics(orig_ex, orig_set, metrics)
-                app.record_new_set = False
-                app.record_pre_set = False
-            else:
-                session.record_metrics(sel_ex, sel_set, metrics)
-        else:
-            finished = session.record_metrics(sel_ex, sel_set, metrics)
-            app.record_new_set = False
-            app.record_pre_set = False
-=======
+
             post_metrics = metrics if (sel_ex == orig_ex and sel_set == orig_set) else {}
             end_param = end_override if (sel_ex == orig_ex and sel_set == orig_set) else None
             finished = session.record_metrics(orig_ex, orig_set, post_metrics, end_time=end_param)
@@ -474,7 +463,7 @@
 
         app.record_new_set = False
         app.record_pre_set = False
->>>>>>> c0c7e82b
+
 
         self.exercise_idx = session.current_exercise
         self.set_idx = session.current_set
