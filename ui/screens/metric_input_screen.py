from kivymd.app import MDApp
from kivy.metrics import dp
from kivy.properties import (
    ObjectProperty,
    StringProperty,
    BooleanProperty,
    ListProperty,
)
from kivy.clock import Clock
from kivymd.uix.screen import MDScreen
from kivymd.uix.boxlayout import MDBoxLayout
from kivymd.uix.textfield import MDTextField
from kivymd.uix.slider import MDSlider
from kivy.uix.spinner import Spinner
from kivymd.uix.label import MDLabel
from kivymd.uix.selectioncontrol import MDCheckbox
import time


class MetricInputScreen(MDScreen):
    """Screen for entering workout metrics with navigation and filtering."""

    metrics_list = ObjectProperty(None)
    label_text = StringProperty("")
    can_nav_left = BooleanProperty(False)
    can_nav_right = BooleanProperty(False)

    show_required = BooleanProperty(True)
    show_additional = BooleanProperty(False)
    show_pre = BooleanProperty(True)
    show_post = BooleanProperty(True)

    required_color = ListProperty([0, 1, 0, 1])
    additional_color = ListProperty([0, 0, 0, 1])
    pre_color = ListProperty([0, 1, 0, 1])
    post_color = ListProperty([0, 1, 0, 1])

    def __init__(self, **kwargs):
        super().__init__(**kwargs)
        self.session = None
        self.exercise_idx = 0
        self.set_idx = 0
        self._left_taps = 0
        self._right_taps = 0
        self._left_event = None
        self._right_event = None
        # Explicit defaults for stubbed property behavior in tests
        self.metrics_list = None
        self.label_text = ""
        self.can_nav_left = False
        self.can_nav_right = False
        self.show_required = True
        self.show_additional = False
        self.show_pre = True
        self.show_post = True
        self._update_filter_colors()

    # ------------------------------------------------------------------
    # Navigation
    def on_pre_enter(self, *args):
        app = MDApp.get_running_app()
        self.session = getattr(app, "workout_session", None)
        if self.session:
            self.exercise_idx = self.session.current_exercise
            self.set_idx = self.session.current_set
        else:
            self.exercise_idx = 0
            self.set_idx = 0
        self.update_display()
        return super().on_pre_enter(*args)

    def update_display(self):
        self._update_navigation_label()
        self.update_metrics()

    def _update_navigation_label(self):
        if not self.session or self.exercise_idx >= len(self.session.exercises):
            self.label_text = ""
            self.can_nav_left = False
            self.can_nav_right = False
            return

        ex = self.session.exercises[self.exercise_idx]
        self.label_text = (
            f"{ex['name']} \u2013 Set {self.set_idx + 1} of {ex['sets']}"
        )

        self.can_nav_left = not (
            self.exercise_idx == 0 and self.set_idx == 0
        )
        last_ex = self.exercise_idx == len(self.session.exercises) - 1
        last_set = self.set_idx == ex["sets"] - 1
        self.can_nav_right = not (last_ex and last_set)

    def register_left_tap(self):
        self._left_taps += 1
        if self._left_event:
            self._left_event.cancel()
        self._left_event = Clock.schedule_once(self._process_left_tap, 0.3)

    def _process_left_tap(self, _dt):
        count = self._left_taps
        self._left_taps = 0
        self._left_event = None
        if count >= 3:
            self.navigate_left_triple()
        elif count == 2:
            self.navigate_left_double()
        else:
            self.navigate_left()

    def register_right_tap(self):
        self._right_taps += 1
        if self._right_event:
            self._right_event.cancel()
        self._right_event = Clock.schedule_once(self._process_right_tap, 0.3)

    def _process_right_tap(self, _dt):
        count = self._right_taps
        self._right_taps = 0
        self._right_event = None
        if count >= 3:
            self.navigate_right_triple()
        elif count == 2:
            self.navigate_right_double()
        else:
            self.navigate_right()

    def navigate_left(self):
        if not self.can_nav_left:
            return
        if self.set_idx > 0:
            self.set_idx -= 1
        else:
            self.exercise_idx -= 1
            self.set_idx = self.session.exercises[self.exercise_idx]["sets"] - 1
        self.update_display()

    def navigate_left_double(self):
        if self.set_idx > 0:
            self.set_idx = 0
        elif self.exercise_idx > 0:
            self.exercise_idx -= 1
            self.set_idx = 0
        self.update_display()

    def navigate_left_triple(self):
        if not self.session:
            return
        sections = getattr(self.session, "section_starts", [])
        if not sections:
            return
        current_section = self.session.exercise_sections[self.exercise_idx]
        first_idx = sections[current_section]
        if self.exercise_idx != first_idx or self.set_idx != 0:
            self.exercise_idx = first_idx
            self.set_idx = 0
        elif current_section > 0:
            self.exercise_idx = sections[current_section - 1]
            self.set_idx = 0
        self.update_display()

    def navigate_right(self):
        if not self.can_nav_right:
            return
        ex = self.session.exercises[self.exercise_idx]
        if self.set_idx < ex["sets"] - 1:
            self.set_idx += 1
        else:
            self.exercise_idx += 1
            self.set_idx = 0
        self.update_display()

    def navigate_right_double(self):
        if self.exercise_idx < len(self.session.exercises) - 1:
            self.exercise_idx += 1
            self.set_idx = 0
            self.update_display()

    def navigate_right_triple(self):
        if not self.session:
            return
        sections = getattr(self.session, "section_starts", [])
        if not sections:
            return
        current_section = self.session.exercise_sections[self.exercise_idx]
        next_section = current_section + 1
        if next_section < len(sections):
            self.exercise_idx = sections[next_section]
            self.set_idx = 0
            self.update_display()

    # ------------------------------------------------------------------
    # Filter buttons
    def toggle_filter(self, name: str):
        attr = {
            "required": "show_required",
            "additional": "show_additional",
            "pre": "show_pre",
            "post": "show_post",
        }.get(name)
        if attr:
            setattr(self, attr, not getattr(self, attr))
            self._update_filter_colors()
            self.update_metrics()

    def filter_color(self, name: str):
        attr = {
            "required": "show_required",
            "additional": "show_additional",
            "pre": "show_pre",
            "post": "show_post",
        }.get(name)
        return (0, 1, 0, 1) if attr and getattr(self, attr) else (1, 1, 1, 1)

    def _update_filter_colors(self):
        self.required_color = self.filter_color("required")
        self.additional_color = self.filter_color("additional")
        self.pre_color = self.filter_color("pre")
        self.post_color = self.filter_color("post")

    # ------------------------------------------------------------------
    # Metrics
    def _sort_key(self, metric):
        required = 0 if metric.get("is_required") else 2
        timing = 0 if metric.get("input_timing") == "pre_set" else 1
        return required + timing

    def _apply_filters(self, metrics):
        visible = []
        for m in sorted(metrics, key=self._sort_key):
            required = m.get("is_required", False)
            timing = m.get("input_timing", "post_set")
            if required and not self.show_required:
                continue
            if not required and not self.show_additional:
                continue
            if timing == "pre_set" and not self.show_pre:
                continue
            if timing == "post_set" and not self.show_post:
                continue
            visible.append(m)
        return visible

    def update_metrics(self):
        if not self.metrics_list:
            return
        self.metrics_list.clear_widgets()
        if not self.session or self.exercise_idx >= len(self.session.exercises):
            return
        exercise = self.session.exercises[self.exercise_idx]
        metrics = exercise.get("metric_defs", [])
        # Determine previously recorded values and notes for this set
        results = exercise.get("results", [])
<<<<<<< HEAD
        record = (
            results[self.set_idx]
            if self.set_idx < len(results) and results[self.set_idx]
            else None
        )
        values = record.get("metrics", {}) if record else {}
        notes_val = record.get("notes", "") if record else ""
        pending = self.session.pending_pre_set_metrics.get(
            (self.exercise_idx, self.set_idx), {}
        )
        values = {**values, **{k: v for k, v in pending.items() if k != "Notes"}}
        notes_val = pending.get("Notes", notes_val)
=======
        if self.set_idx < len(results):
            values = results[self.set_idx].get("metrics", {})
        else:
            values = self.session.pending_pre_set_metrics.get(
                (self.exercise_idx, self.set_idx), {}
            )
        start_time = None
        end_time = None
        if self.set_idx < len(results) and results[self.set_idx]:
            start_time = results[self.set_idx].get("started_at")
            end_time = results[self.set_idx].get("ended_at")
        elif (
            self.session.awaiting_post_set_metrics
            and (self.exercise_idx, self.set_idx)
            == (self.session.current_exercise, self.session.current_set)
        ):
            start_time = self.session.current_set_start_time
            end_time = self.session.last_set_time
        if start_time is not None and end_time is not None:
            time_val = round(end_time - start_time, 1)
        else:
            time_val = 0.0
        self.metrics_list.add_widget(
            self._create_row({"name": "Time", "type": "float"}, time_val)
        )
>>>>>>> cff12bf6
        for metric in self._apply_filters(metrics):
            name = metric.get("name")
            self.metrics_list.add_widget(
                self._create_row(metric, values.get(name))
            )
        # Notes field always appears at the bottom
        self.metrics_list.add_widget(self._create_row("Notes", notes_val))

    # ------------------------------------------------------------------
    # Metric row helpers
    def _parent_scroll(self, widget):
        from kivy.uix.scrollview import ScrollView

        parent = widget.parent
        while parent:
            if isinstance(parent, ScrollView):
                return parent
            parent = parent.parent
        return None

    def on_slider_touch_down(self, instance, touch):
        if instance.collide_point(*touch.pos):
            scroll = self._parent_scroll(instance)
            if scroll:
                scroll.do_scroll_y = False
        return False

    def on_slider_touch_up(self, instance, touch):
        scroll = self._parent_scroll(instance)
        if scroll:
            scroll.do_scroll_y = True
        return False

    def _create_row(self, metric, value=None):
        if isinstance(metric, str):
            name = metric
            mtype = "str"
            values = []
        else:
            name = metric.get("name")
            mtype = metric.get("type", "str")
            values = metric.get("values", [])

        row_height = dp(120) if name == "Notes" else dp(48)
        row = MDBoxLayout(
            orientation="horizontal", size_hint_y=None, height=row_height
        )
        row.metric_name = name
        row.type = mtype
        row.add_widget(MDLabel(text=name, size_hint_x=0.4))

        if mtype == "slider":
            widget = MDSlider(min=0, max=1, value=value or 0)
            widget.size_hint_x = 0.4
            value_label = MDLabel(
                text=f"{widget.value:.2f}", size_hint_x=0.2
            )
            widget.bind(
                value=lambda _w, val: setattr(value_label, "text", f"{val:.2f}"),
                on_touch_down=self.on_slider_touch_down,
                on_touch_up=self.on_slider_touch_up,
            )
        elif mtype == "enum":
            widget = Spinner(
                text=str(value) if value not in (None, "") else "",
                values=values,
            )
        elif mtype == "bool":
            widget = MDCheckbox(active=bool(value))
        else:  # manual_text
            input_filter = None
            if mtype == "int":
                input_filter = "int"
            elif mtype == "float":
                input_filter = "float"
            multiline = name == "Notes"
            widget = MDTextField(
                multiline=multiline,
                input_filter=input_filter,
                text=str(value) if value not in (None, "") else "",
                mode="rectangle" if multiline else "fill",
            )
            if multiline:
                widget.size_hint_y = None
                widget.height = dp(96)

        row.input_widget = widget
        row.add_widget(widget)
        if mtype == "slider":
            row.add_widget(value_label)
        return row

    def _collect_metrics(self, widget_list):
        data = {}
        if not widget_list:
            return data
        for row in reversed(widget_list.children):
            name = getattr(row, "metric_name", "")
            widget = getattr(row, "input_widget", None)
            mtype = getattr(row, "type", "str")
            if widget is None:
                continue
            value = None
            if isinstance(widget, MDTextField):
                value = widget.text
            elif isinstance(widget, MDSlider):
                value = widget.value
            elif isinstance(widget, Spinner):
                value = widget.text
            elif isinstance(widget, MDCheckbox):
                value = widget.active
            if value in (None, ""):
                value = 0 if mtype in ("int", "float", "slider") else ""
            if mtype == "int":
                try:
                    value = int(value)
                except ValueError:
                    value = 0
            elif mtype in ("float", "slider"):
                try:
                    value = float(value)
                except ValueError:
                    value = 0.0
            data[name] = value
        return data

    # ------------------------------------------------------------------
    def save_metrics(self):
        metrics = self._collect_metrics(self.metrics_list)
        app = MDApp.get_running_app()
        session = getattr(app, "workout_session", None)
        if not session:
            return
        if getattr(app, "record_pre_set", False) and not getattr(
            app, "record_new_set", False
        ):
            session.set_pre_set_metrics(metrics, self.exercise_idx, self.set_idx)
            app.record_pre_set = False
            if getattr(self, "manager", None):
                self.manager.current = "rest"
            return

        sel_ex = self.exercise_idx
        sel_set = self.set_idx
        time_val = metrics.pop("Time", None)
        end_override = None
        if time_val is not None:
            try:
                time_val = round(float(time_val), 1)
            except ValueError:
                time_val = 0.0
            results = session.exercises[sel_ex].get("results", [])
            if sel_set < len(results) and results[sel_set]:
                start = results[sel_set].get("started_at", session.current_set_start_time)
            else:
                start = session.current_set_start_time
            end_override = start + time_val

        orig_ex = session.current_exercise
        orig_set = session.current_set

        finished = False
        if getattr(app, "record_new_set", False):
            post_metrics = metrics if (sel_ex == orig_ex and sel_set == orig_set) else {}
            end_param = end_override if (sel_ex == orig_ex and sel_set == orig_set) else None
            finished = session.record_metrics(orig_ex, orig_set, post_metrics, end_time=end_param)
            if (sel_ex, sel_set) != (orig_ex, orig_set):
                session.set_pre_set_metrics(metrics, sel_ex, sel_set)
        else:
            finished = session.record_metrics(sel_ex, sel_set, metrics, end_time=end_override)

        app.record_new_set = False
        app.record_pre_set = False

        self.exercise_idx = session.current_exercise
        self.set_idx = session.current_set
        self.update_display()
        if finished and getattr(self, "manager", None):
            self.manager.current = "workout_summary"
        elif getattr(self, "manager", None):
            self.manager.current = "rest"<|MERGE_RESOLUTION|>--- conflicted
+++ resolved
@@ -252,7 +252,6 @@
         metrics = exercise.get("metric_defs", [])
         # Determine previously recorded values and notes for this set
         results = exercise.get("results", [])
-<<<<<<< HEAD
         record = (
             results[self.set_idx]
             if self.set_idx < len(results) and results[self.set_idx]
@@ -265,7 +264,6 @@
         )
         values = {**values, **{k: v for k, v in pending.items() if k != "Notes"}}
         notes_val = pending.get("Notes", notes_val)
-=======
         if self.set_idx < len(results):
             values = results[self.set_idx].get("metrics", {})
         else:
@@ -291,7 +289,6 @@
         self.metrics_list.add_widget(
             self._create_row({"name": "Time", "type": "float"}, time_val)
         )
->>>>>>> cff12bf6
         for metric in self._apply_filters(metrics):
             name = metric.get("name")
             self.metrics_list.add_widget(
