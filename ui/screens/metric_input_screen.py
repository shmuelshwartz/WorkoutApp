--- conflicted
+++ resolved
@@ -14,7 +14,6 @@
 from kivy.uix.spinner import Spinner
 from kivymd.uix.label import MDLabel
 from kivymd.uix.selectioncontrol import MDCheckbox
-import time
 
 
 class MetricInputScreen(MDScreen):
@@ -249,14 +248,12 @@
         self.metrics_list.clear_widgets()
         if not self.session or self.exercise_idx >= len(self.session.exercises):
             return
+
         exercise = self.session.exercises[self.exercise_idx]
         metrics = exercise.get("metric_defs", [])
-<<<<<<< HEAD
-        # Determine any previously recorded values for this set
-=======
+        results = exercise.get("results", [])
+
         # Determine previously recorded values and notes for this set
->>>>>>> 74f89271
-        results = exercise.get("results", [])
         record = (
             results[self.set_idx]
             if self.set_idx < len(results) and results[self.set_idx]
@@ -264,23 +261,19 @@
         )
         values = record.get("metrics", {}) if record else {}
         notes_val = record.get("notes", "") if record else ""
+
+        # Merge in any pending metrics
         pending = self.session.pending_pre_set_metrics.get(
             (self.exercise_idx, self.set_idx), {}
         )
         values = {**values, **{k: v for k, v in pending.items() if k != "Notes"}}
         notes_val = pending.get("Notes", notes_val)
-        if self.set_idx < len(results):
-            values = dict(results[self.set_idx].get("metrics", {}))
-        else:
-            values = dict(
-                self.session.pending_pre_set_metrics.get(
-                    (self.exercise_idx, self.set_idx), {}
-                )
-            )
-<<<<<<< HEAD
+
+        # Preserve values from UI if provided (for filter toggle)
         if preserve:
             values.update(preserve)
-=======
+
+        # --- TIME METRIC FIRST ---
         start_time = None
         end_time = None
         if self.set_idx < len(results) and results[self.set_idx]:
@@ -293,30 +286,30 @@
         ):
             start_time = self.session.current_set_start_time
             end_time = self.session.last_set_time
+
         if start_time is not None and end_time is not None:
             time_val = round(end_time - start_time, 1)
         else:
             time_val = 0.0
+
         self.metrics_list.add_widget(
             self._create_row({"name": "Time", "type": "float"}, time_val)
         )
->>>>>>> 74f89271
+
+        # --- OTHER METRICS ---
         for metric in self._apply_filters(metrics):
             name = metric.get("name")
             self.metrics_list.add_widget(
                 self._create_row(metric, values.get(name))
             )
-<<<<<<< HEAD
-=======
-        # Notes field always appears at the bottom
+
+        # --- NOTES METRIC LAST ---
         self.metrics_list.add_widget(self._create_row("Notes", notes_val))
 
->>>>>>> 74f89271
     # ------------------------------------------------------------------
     # Metric row helpers
     def _parent_scroll(self, widget):
         from kivy.uix.scrollview import ScrollView
-
         parent = widget.parent
         while parent:
             if isinstance(parent, ScrollView):
@@ -467,7 +460,6 @@
 
         finished = False
         if getattr(app, "record_new_set", False):
-
             post_metrics = metrics if (sel_ex == orig_ex and sel_set == orig_set) else {}
             end_param = end_override if (sel_ex == orig_ex and sel_set == orig_set) else None
             finished = session.record_metrics(orig_ex, orig_set, post_metrics, end_time=end_param)
@@ -479,7 +471,6 @@
         app.record_new_set = False
         app.record_pre_set = False
 
-
         self.exercise_idx = session.current_exercise
         self.set_idx = session.current_set
         self.update_display()
